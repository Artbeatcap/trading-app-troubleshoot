{% extends "base.html" %}
{% block title %}Trades - Options Plunge{% endblock %}
{% block content %}
<div class="d-flex justify-content-between flex-wrap flex-md-nowrap align-items-center pt-3 pb-2 mb-3 border-bottom">
    <h1 class="h2">
<<<<<<< HEAD
        <i class="fas fa-exchange-alt text-primary me-2"></i>
        Trades
=======
        <i class="fas fa-chart-line text-primary me-2"></i>
        {% if is_authenticated %}My Trades{% else %}Sample Trades{% endif %}
>>>>>>> 7d3aff00
    </h1>
    <div class="btn-toolbar mb-2 mb-md-0">
        <a href="{{ url_for('add_trade') }}" class="btn btn-primary">
            <i class="fas fa-plus me-1"></i>
            Add Trade
        </a>
<<<<<<< HEAD
    </div>
</div>

{% if trades.items %}
<div class="table-responsive">
    <table class="table table-hover align-middle">
        <thead>
            <tr>
                <th>Symbol</th>
                <th>Type</th>
                <th>Entry Date</th>
                <th>Exit Date</th>
                <th>Entry</th>
                <th>Exit</th>
                <th>P&L</th>
                <th>P&L %</th>
                <th>Actions</th>
            </tr>
        </thead>
        <tbody>
            {% for trade in trades.items %}
            <tr class="trade-row {% if trade.profit_loss and trade.profit_loss > 0 %}profit{% elif trade.profit_loss and trade.profit_loss < 0 %}loss{% endif %}">
                <td><a href="{{ url_for('view_trade', id=trade.id) }}">{{ trade.symbol }}</a></td>
                <td>{{ trade.trade_type.replace('_', ' ').title() }}</td>
                <td>{{ trade.entry_date.strftime('%Y-%m-%d') }}</td>
                <td>{% if trade.exit_date %}{{ trade.exit_date.strftime('%Y-%m-%d') }}{% else %}-{% endif %}</td>
                <td>${{ "%.2f"|format(trade.entry_price) }}</td>
                <td>{% if trade.exit_price is not none %}${{ "%.2f"|format(trade.exit_price) }}{% else %}-{% endif %}</td>
                <td class="{% if trade.profit_loss and trade.profit_loss > 0 %}text-success{% elif trade.profit_loss and trade.profit_loss < 0 %}text-danger{% endif %}">
                    {% if trade.profit_loss is not none %}${{ "%.2f"|format(trade.profit_loss) }}{% else %}-{% endif %}
                </td>
                <td class="{% if trade.profit_loss_percent and trade.profit_loss_percent > 0 %}text-success{% elif trade.profit_loss_percent and trade.profit_loss_percent < 0 %}text-danger{% endif %}">
                    {% if trade.profit_loss_percent is not none %}{{ "%.2f"|format(trade.profit_loss_percent) }}%{% else %}-{% endif %}
                </td>
                <td>
                    <a href="{{ url_for('edit_trade', id=trade.id) }}" class="btn btn-sm btn-outline-secondary me-1">Edit</a>
                    {% if trade.is_analyzed %}
                        <a href="{{ url_for('view_trade', id=trade.id) }}" class="btn btn-sm btn-outline-primary">View</a>
                    {% elif trade.exit_price %}
                        <form action="{{ url_for('analyze_trade', id=trade.id) }}" method="POST" class="d-inline">
                            <button type="submit" class="btn btn-sm btn-outline-secondary">Analyze</button>
                        </form>
                    {% endif %}
                </td>
            </tr>
            {% endfor %}
        </tbody>
    </table>
</div>

<nav aria-label="Trades pagination" class="mt-4">
    <ul class="pagination">
        {% if trades.has_prev %}
        <li class="page-item">
            <a class="page-link" href="{{ url_for('trades', page=trades.prev_num) }}">&laquo; Prev</a>
        </li>
        {% else %}
        <li class="page-item disabled"><span class="page-link">&laquo; Prev</span></li>
        {% endif %}
        <li class="page-item disabled"><span class="page-link">Page {{ trades.page }} of {{ trades.pages }}</span></li>
        {% if trades.has_next %}
        <li class="page-item">
            <a class="page-link" href="{{ url_for('trades', page=trades.next_num) }}">Next &raquo;</a>
        </li>
        {% else %}
        <li class="page-item disabled"><span class="page-link">Next &raquo;</span></li>
        {% endif %}
    </ul>
</nav>
{% else %}
<div class="text-center py-5 text-muted">
    <i class="fas fa-exchange-alt fa-3x mb-3"></i>
    <h5 class="mb-3">No trades recorded yet</h5>
    <a href="{{ url_for('add_trade') }}" class="btn btn-primary">
        <i class="fas fa-plus me-2"></i>Add Your First Trade
    </a>
</div>
=======
    </div>
</div>

{% if show_login_prompt %}
<div class="alert alert-info">
    <i class="fas fa-info-circle me-2"></i>
    {% if is_authenticated %}
        You can view and manage your trades after logging in or creating an account.
    {% else %}
        This is sample data to demonstrate the trading journal features. <strong>Log in or create an account</strong> to track your own trades and get personalized analytics.
    {% endif %}
    <div class="mt-2">
        <a href="{{ url_for('login') }}" class="btn btn-outline-primary btn-sm me-2">Log In</a>
        <a href="{{ url_for('register') }}" class="btn btn-outline-success btn-sm">Create Account</a>
    </div>
</div>
{% endif %}

{% if trades %}
    <div class="container py-4">
        <h1 class="h3 mb-3">{% if is_authenticated %}Your Trades{% else %}Sample Trades{% endif %}</h1>
        <div class="table-responsive">
            <table class="table table-hover">
                <thead>
                    <tr>
                        <th>Date</th>
                        <th>Symbol</th>
                        <th>Type</th>
                        <th>Setup</th>
                        <th>Entry</th>
                        <th>Exit</th>
                        <th>P&L</th>
                        <th>Actions</th>
                    </tr>
                </thead>
                <tbody>
                    {% if is_authenticated %}
                        {% for trade in trades.items %}
                            <tr class="trade-row {% if trade.exit_price and trade.exit_price > trade.entry_price %}profit{% elif trade.exit_price %}loss{% endif %}">
                                <td>{{ trade.entry_date.strftime('%Y-%m-%d') if trade.entry_date is not string else trade.entry_date }}</td>
                                <td>{{ trade.symbol }}</td>
                                <td>{{ trade.trade_type.replace('_', ' ').title() }}</td>
                                <td>{{ trade.setup_type }}</td>
                                <td>${{ "%.2f"|format(trade.entry_price) }}</td>
                                <td>
                                    {% if trade.exit_price %}
                                        ${{ "%.2f"|format(trade.exit_price) }}
                                    {% else %}
                                        -
                                    {% endif %}
                                </td>
                                <td>
                                    {% if trade.profit_loss %}
                                        <span class="{% if trade.profit_loss > 0 %}text-success{% else %}text-danger{% endif %}">
                                            ${{ "%.2f"|format(trade.profit_loss) }}
                                        </span>
                                    {% else %}
                                        -
                                    {% endif %}
                                </td>
                                <td>
                                    <a href="{{ url_for('view_trade', id=trade.id) }}" class="btn btn-sm btn-info">
                                        <i class="fas fa-eye"></i>
                                    </a>
                                </td>
                            </tr>
                        {% endfor %}
                    {% else %}
                        {% for trade in trades %}
                            <tr class="trade-row {% if trade.profit_loss and trade.profit_loss > 0 %}profit{% elif trade.profit_loss %}loss{% endif %}">
                                <td>{{ trade.entry_date.strftime('%Y-%m-%d') if trade.entry_date is not string else trade.entry_date }}</td>
                                <td>{{ trade.symbol }}</td>
                                <td>{{ trade.trade_type.replace('_', ' ').title() }}</td>
                                <td>{{ trade.setup_type }}</td>
                                <td>${{ "%.2f"|format(trade.entry_price) }}</td>
                                <td>
                                    {% if trade.exit_price %}
                                        ${{ "%.2f"|format(trade.exit_price) }}
                                    {% else %}
                                        -
                                    {% endif %}
                                </td>
                                <td>
                                    {% if trade.profit_loss %}
                                        <span class="{% if trade.profit_loss > 0 %}text-success{% else %}text-danger{% endif %}">
                                            ${{ "%.2f"|format(trade.profit_loss) }}
                                        </span>
                                    {% else %}
                                        -
                                    {% endif %}
                                </td>
                                <td>
                                    <button class="btn btn-sm btn-info" disabled title="Please log in to view trade details">
                                        <i class="fas fa-eye"></i>
                                    </button>
                                </td>
                            </tr>
                        {% endfor %}
                    {% endif %}
                </tbody>
            </table>
        </div>
    </div>
    
    <!-- Pagination - only for authenticated users -->
    {% if is_authenticated and trades.pages > 1 %}
    <nav aria-label="Page navigation">
        <ul class="pagination justify-content-center">
            {% if trades.has_prev %}
            <li class="page-item">
                <a class="page-link" href="{{ url_for('trades', page=trades.prev_num) }}">Previous</a>
            </li>
            {% endif %}
            
            {% for page_num in trades.iter_pages() %}
                {% if page_num %}
                    <li class="page-item {% if page_num == trades.page %}active{% endif %}">
                        <a class="page-link" href="{{ url_for('trades', page=page_num) }}">{{ page_num }}</a>
                    </li>
                {% else %}
                    <li class="page-item disabled">
                        <span class="page-link">...</span>
                    </li>
                {% endif %}
            {% endfor %}
            
            {% if trades.has_next %}
            <li class="page-item">
                <a class="page-link" href="{{ url_for('trades', page=trades.next_num) }}">Next</a>
            </li>
            {% endif %}
        </ul>
    </nav>
    {% endif %}
{% else %}
    <div class="text-center py-5 text-muted">
        <i class="fas fa-exchange-alt fa-3x mb-3"></i>
        <h5 class="mb-3">No trades recorded yet</h5>
        <a href="{{ url_for('add_trade') }}" class="btn btn-primary">
            <i class="fas fa-plus me-2"></i>Add Your First Trade
        </a>
    </div>
>>>>>>> 7d3aff00
{% endif %}
{% endblock %}<|MERGE_RESOLUTION|>--- conflicted
+++ resolved
@@ -3,98 +3,14 @@
 {% block content %}
 <div class="d-flex justify-content-between flex-wrap flex-md-nowrap align-items-center pt-3 pb-2 mb-3 border-bottom">
     <h1 class="h2">
-<<<<<<< HEAD
-        <i class="fas fa-exchange-alt text-primary me-2"></i>
-        Trades
-=======
         <i class="fas fa-chart-line text-primary me-2"></i>
         {% if is_authenticated %}My Trades{% else %}Sample Trades{% endif %}
->>>>>>> 7d3aff00
     </h1>
     <div class="btn-toolbar mb-2 mb-md-0">
         <a href="{{ url_for('add_trade') }}" class="btn btn-primary">
             <i class="fas fa-plus me-1"></i>
             Add Trade
         </a>
-<<<<<<< HEAD
-    </div>
-</div>
-
-{% if trades.items %}
-<div class="table-responsive">
-    <table class="table table-hover align-middle">
-        <thead>
-            <tr>
-                <th>Symbol</th>
-                <th>Type</th>
-                <th>Entry Date</th>
-                <th>Exit Date</th>
-                <th>Entry</th>
-                <th>Exit</th>
-                <th>P&L</th>
-                <th>P&L %</th>
-                <th>Actions</th>
-            </tr>
-        </thead>
-        <tbody>
-            {% for trade in trades.items %}
-            <tr class="trade-row {% if trade.profit_loss and trade.profit_loss > 0 %}profit{% elif trade.profit_loss and trade.profit_loss < 0 %}loss{% endif %}">
-                <td><a href="{{ url_for('view_trade', id=trade.id) }}">{{ trade.symbol }}</a></td>
-                <td>{{ trade.trade_type.replace('_', ' ').title() }}</td>
-                <td>{{ trade.entry_date.strftime('%Y-%m-%d') }}</td>
-                <td>{% if trade.exit_date %}{{ trade.exit_date.strftime('%Y-%m-%d') }}{% else %}-{% endif %}</td>
-                <td>${{ "%.2f"|format(trade.entry_price) }}</td>
-                <td>{% if trade.exit_price is not none %}${{ "%.2f"|format(trade.exit_price) }}{% else %}-{% endif %}</td>
-                <td class="{% if trade.profit_loss and trade.profit_loss > 0 %}text-success{% elif trade.profit_loss and trade.profit_loss < 0 %}text-danger{% endif %}">
-                    {% if trade.profit_loss is not none %}${{ "%.2f"|format(trade.profit_loss) }}{% else %}-{% endif %}
-                </td>
-                <td class="{% if trade.profit_loss_percent and trade.profit_loss_percent > 0 %}text-success{% elif trade.profit_loss_percent and trade.profit_loss_percent < 0 %}text-danger{% endif %}">
-                    {% if trade.profit_loss_percent is not none %}{{ "%.2f"|format(trade.profit_loss_percent) }}%{% else %}-{% endif %}
-                </td>
-                <td>
-                    <a href="{{ url_for('edit_trade', id=trade.id) }}" class="btn btn-sm btn-outline-secondary me-1">Edit</a>
-                    {% if trade.is_analyzed %}
-                        <a href="{{ url_for('view_trade', id=trade.id) }}" class="btn btn-sm btn-outline-primary">View</a>
-                    {% elif trade.exit_price %}
-                        <form action="{{ url_for('analyze_trade', id=trade.id) }}" method="POST" class="d-inline">
-                            <button type="submit" class="btn btn-sm btn-outline-secondary">Analyze</button>
-                        </form>
-                    {% endif %}
-                </td>
-            </tr>
-            {% endfor %}
-        </tbody>
-    </table>
-</div>
-
-<nav aria-label="Trades pagination" class="mt-4">
-    <ul class="pagination">
-        {% if trades.has_prev %}
-        <li class="page-item">
-            <a class="page-link" href="{{ url_for('trades', page=trades.prev_num) }}">&laquo; Prev</a>
-        </li>
-        {% else %}
-        <li class="page-item disabled"><span class="page-link">&laquo; Prev</span></li>
-        {% endif %}
-        <li class="page-item disabled"><span class="page-link">Page {{ trades.page }} of {{ trades.pages }}</span></li>
-        {% if trades.has_next %}
-        <li class="page-item">
-            <a class="page-link" href="{{ url_for('trades', page=trades.next_num) }}">Next &raquo;</a>
-        </li>
-        {% else %}
-        <li class="page-item disabled"><span class="page-link">Next &raquo;</span></li>
-        {% endif %}
-    </ul>
-</nav>
-{% else %}
-<div class="text-center py-5 text-muted">
-    <i class="fas fa-exchange-alt fa-3x mb-3"></i>
-    <h5 class="mb-3">No trades recorded yet</h5>
-    <a href="{{ url_for('add_trade') }}" class="btn btn-primary">
-        <i class="fas fa-plus me-2"></i>Add Your First Trade
-    </a>
-</div>
-=======
     </div>
 </div>
 
@@ -237,6 +153,5 @@
             <i class="fas fa-plus me-2"></i>Add Your First Trade
         </a>
     </div>
->>>>>>> 7d3aff00
 {% endif %}
 {% endblock %}