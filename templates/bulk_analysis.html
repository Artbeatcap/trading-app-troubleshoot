{% extends "base.html" %}


{% block title %}AI Trade Analysis{% endblock %}

{% block content %}
<div class="container py-5">
    <div class="text-center mb-5">
        <h1 class="display-5 fw-bold">
            <i class="fas fa-robot text-success me-2"></i>
            AI Trade Analysis
        </h1>
        <p class="lead text-muted">
            Quickly analyze multiple trades with AI-powered insights and spot
            key strengths and weaknesses in your strategy.
        </p>
        {% if current_user.is_authenticated %}
            <a href="#bulk-form" class="btn btn-primary btn-lg">
                <i class="fas fa-bolt me-2"></i>Run AI Analysis
            </a>
        {% else %}
            <div class="alert alert-info">
                <i class="fas fa-info-circle me-2"></i>
                Try out our AI analysis tool with a sample trade below. Create an account to analyze your own trades!
            </div>
            <div class="mt-3">
                <a href="{{ url_for('register') }}" class="btn btn-primary btn-lg">
                    <i class="fas fa-user-plus me-2"></i>Create Free Account
                </a>
                <a href="{{ url_for('login') }}" class="btn btn-outline-secondary btn-lg ms-2">
                    <i class="fas fa-sign-in-alt me-2"></i>Login
                </a>
            </div>
        {% endif %}
    </div>

<<<<<<< HEAD
    {% if current_user.is_authenticated %}
        {% if unanalyzed_count == 0 and recent_count == 0 %}
        <div class="text-center py-5 text-muted">
            <i class="fas fa-exclamation-circle fa-3x mb-3"></i>
            <h5 class="mb-3">No trades to analyze yet</h5>
            <a href="{{ url_for('add_trade') }}" class="btn btn-primary">
                <i class="fas fa-plus me-2"></i>Add Trade
            </a>
=======
    <!-- Preview for non-authenticated users -->
    {% if not current_user.is_authenticated %}
    <div class="row mb-5">
        <div class="col-md-4">
            <div class="card h-100">
                <div class="card-body text-center">
                    <i class="fas fa-chart-line fa-3x text-primary mb-3"></i>
                    <h5>Trade Analysis</h5>
                    <p class="text-muted">Get detailed analysis of individual trades, including entry/exit timing, risk management, and market context.</p>
                </div>
            </div>
>>>>>>> 504e0a94
        </div>
        <div class="col-md-4">
            <div class="card h-100">
                <div class="card-body text-center">
                    <i class="fas fa-robot fa-3x text-success mb-3"></i>
                    <h5>AI-Powered Insights</h5>
                    <p class="text-muted">Our AI analyzes your trading patterns and provides actionable recommendations to improve your strategy.</p>
                </div>
            </div>
        </div>
        <div class="col-md-4">
            <div class="card h-100">
                <div class="card-body text-center">
                    <i class="fas fa-chart-bar fa-3x text-info mb-3"></i>
                    <h5>Performance Tracking</h5>
                    <p class="text-muted">Track your trading performance over time and identify areas for improvement.</p>
                </div>
            </div>
        </div>
    </div>

    <!-- Sample Trade Analysis -->
    <div class="card mb-5">
        <div class="card-header">
            <h5 class="mb-0">
                <i class="fas fa-chart-line text-primary me-2"></i>
                Sample Trade Analysis
            </h5>
        </div>
        <div class="card-body">
            <!-- Trade Details -->
            <div class="row mb-4">
                <div class="col-md-6">
                    <h6 class="text-primary mb-3">Trade Details</h6>
                    <table class="table table-sm">
                        <tr>
                            <th>Symbol:</th>
                            <td>{{ sample_trade.symbol }}</td>
                        </tr>
                        <tr>
                            <th>Type:</th>
                            <td>{{ sample_trade.trade_type|title }}</td>
                        </tr>
                        <tr>
                            <th>Entry:</th>
                            <td>{{ sample_trade.entry_date.strftime('%Y-%m-%d') }} @ ${{ "%.2f"|format(sample_trade.entry_price) }}</td>
                        </tr>
                        <tr>
                            <th>Exit:</th>
                            <td>{{ sample_trade.exit_date.strftime('%Y-%m-%d') }} @ ${{ "%.2f"|format(sample_trade.exit_price) }}</td>
                        </tr>
                        <tr>
                            <th>Quantity:</th>
                            <td>{{ sample_trade.quantity }} shares</td>
                        </tr>
                        <tr>
                            <th>Setup:</th>
                            <td>{{ sample_trade.setup_type|title }}</td>
                        </tr>
                    </table>
                </div>
                <div class="col-md-6">
                    <h6 class="text-primary mb-3">Trade Context</h6>
                    <p><strong>Market Condition:</strong> {{ sample_trade.market_condition|title }}</p>
                    <p><strong>Timeframe:</strong> {{ sample_trade.timeframe|title }}</p>
                    <p><strong>Entry Reason:</strong> {{ sample_trade.entry_reason }}</p>
                    <p><strong>Exit Reason:</strong> {{ sample_trade.exit_reason }}</p>
                </div>
            </div>

            <!-- AI Analysis -->
            <div class="row">
                <div class="col-md-12">
                    <h6 class="text-success mb-3">
                        <i class="fas fa-robot me-2"></i>
                        AI Analysis
                    </h6>
                    <div class="text-center mb-4">
                        <div class="analysis-score {% if sample_analysis.overall_score >= 8 %}score-excellent{% elif sample_analysis.overall_score >= 6 %}score-good{% elif sample_analysis.overall_score >= 4 %}score-average{% else %}score-poor{% endif %}">
                            {{ sample_analysis.overall_score }}
                        </div>
                        <small class="text-muted d-block mt-2">Overall Score</small>
                    </div>
                </div>
            </div>

            <div class="row">
                <div class="col-md-6">
                    <h6 class="text-primary">Strengths</h6>
                    <ul class="list-unstyled">
                        {% for strength in sample_analysis.strengths %}
                        <li><i class="fas fa-check text-success me-2"></i>{{ strength }}</li>
                        {% endfor %}
                    </ul>

                    <h6 class="text-danger mt-4">Areas for Improvement</h6>
                    <ul class="list-unstyled">
                        {% for weakness in sample_analysis.weaknesses %}
                        <li><i class="fas fa-exclamation-triangle text-warning me-2"></i>{{ weakness }}</li>
                        {% endfor %}
                    </ul>
                </div>
                <div class="col-md-6">
                    <h6 class="text-info">Key Lessons</h6>
                    <ul class="list-unstyled">
                        {% for lesson in sample_analysis.key_lessons %}
                        <li><i class="fas fa-lightbulb text-warning me-2"></i>{{ lesson }}</li>
                        {% endfor %}
                    </ul>

                    <h6 class="text-success mt-4">Recommendations</h6>
                    <ul class="list-unstyled">
                        {% for rec in sample_analysis.recommendations %}
                        <li><i class="fas fa-arrow-right text-success me-2"></i>{{ rec }}</li>
                        {% endfor %}
                    </ul>
                </div>
            </div>

            <div class="row mt-4">
                <div class="col-md-12">
                    <h6 class="text-primary">Detailed Analysis</h6>
                    <div class="card bg-light">
                        <div class="card-body">
                            <p><strong>Entry Analysis:</strong> {{ sample_analysis.entry_analysis }}</p>
                            <p><strong>Exit Analysis:</strong> {{ sample_analysis.exit_analysis }}</p>
                            <p><strong>Risk Analysis:</strong> {{ sample_analysis.risk_analysis }}</p>
                            <p><strong>Market Context:</strong> {{ sample_analysis.market_context }}</p>
                        </div>
                    </div>
                </div>
            </div>
        </div>
    </div>
    {% endif %}

    {% if current_user.is_authenticated %}
    <div class="row">
        <div class="col-lg-8">
            <div class="card" id="bulk-form">
                <div class="card-header">
                    <h5 class="mb-0">
                        <i class="fas fa-bolt text-warning me-2"></i>
                        Run Analysis
                    </h5>
                </div>
                <div class="card-body">
                    <form method="POST">
                        {{ form.hidden_tag() }}
                        
                        <div class="mb-4">
                            <h6 class="text-primary">Individual Trade Analysis</h6>
                            <div class="mb-3">
                                {{ form.trade_id.label(class="form-label") }}
                                {{ form.trade_id(class="form-select") }}
                            </div>
                        </div>
                        
                        <div class="mb-4">
                            <h6 class="text-success">Bulk Analysis Options</h6>
                            <div class="form-check mb-2">
                                {{ form.analyze_all_unanalyzed(class="form-check-input") }}
                                {{ form.analyze_all_unanalyzed.label(class="form-check-label") }}
                                <small class="text-muted d-block">
                                    {{ unanalyzed_count }} unanalyzed trades available
                                </small>
                            </div>
                            <div class="form-check">
                                {{ form.analyze_recent(class="form-check-input") }}
                                {{ form.analyze_recent.label(class="form-check-label") }}
                                <small class="text-muted d-block">
                                    {{ recent_count }} recent trades available
                                </small>
                            </div>
                        </div>
                        
                        <div class="d-grid">
                            {{ form.submit(class="btn btn-primary btn-lg") }}
                        </div>
                    </form>
                </div>
            </div>
        </div>
        
        <div class="col-lg-4">
            <div class="card">
                <div class="card-header">
                    <h5 class="mb-0">
                        <i class="fas fa-info-circle text-info me-2"></i>
                        About AI Analysis
                    </h5>
                </div>
                <div class="card-body">
                    <p class="mb-3">
                        Our AI analyzes your trades to provide:
                    </p>
                    <ul class="list-unstyled">
                        <li class="mb-2">
                            <i class="fas fa-check text-success me-2"></i>
                            Entry/exit timing analysis
                        </li>
                        <li class="mb-2">
                            <i class="fas fa-check text-success me-2"></i>
                            Risk management evaluation
                        </li>
                        <li class="mb-2">
                            <i class="fas fa-check text-success me-2"></i>
                            Market context assessment
                        </li>
                        <li class="mb-2">
                            <i class="fas fa-check text-success me-2"></i>
                            Options-specific analysis
                        </li>
                        <li class="mb-2">
                            <i class="fas fa-check text-success me-2"></i>
                            Actionable recommendations
                        </li>
                    </ul>
                </div>
            </div>
        </div>
    </div>
    {% endif %}
</div>

<style>
.analysis-score {
    display: inline-block;
    width: 80px;
    height: 80px;
    line-height: 80px;
    font-size: 32px;
    font-weight: bold;
    border-radius: 50%;
    text-align: center;
    margin: 0 auto;
}

.score-excellent {
    background-color: #28a745;
    color: white;
}

.score-good {
    background-color: #17a2b8;
    color: white;
}

.score-average {
    background-color: #ffc107;
    color: black;
}

.score-poor {
    background-color: #dc3545;
    color: white;
}
</style>
{% endblock %}
<|MERGE_RESOLUTION|>--- conflicted
+++ resolved
@@ -34,16 +34,6 @@
         {% endif %}
     </div>
 
-<<<<<<< HEAD
-    {% if current_user.is_authenticated %}
-        {% if unanalyzed_count == 0 and recent_count == 0 %}
-        <div class="text-center py-5 text-muted">
-            <i class="fas fa-exclamation-circle fa-3x mb-3"></i>
-            <h5 class="mb-3">No trades to analyze yet</h5>
-            <a href="{{ url_for('add_trade') }}" class="btn btn-primary">
-                <i class="fas fa-plus me-2"></i>Add Trade
-            </a>
-=======
     <!-- Preview for non-authenticated users -->
     {% if not current_user.is_authenticated %}
     <div class="row mb-5">
@@ -55,7 +45,6 @@
                     <p class="text-muted">Get detailed analysis of individual trades, including entry/exit timing, risk management, and market context.</p>
                 </div>
             </div>
->>>>>>> 504e0a94
         </div>
         <div class="col-md-4">
             <div class="card h-100">
