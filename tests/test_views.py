import json
from contextlib import contextmanager
from datetime import datetime, date

import pytest
from flask import template_rendered

from app import app, db
from models import User, TradingJournal, Trade


@contextmanager
def captured_templates(app):
    recorded = []

    def record(sender, template, context, **extra):
        recorded.append((template, context))

    template_rendered.connect(record, app)
    try:
        yield recorded
    finally:
        template_rendered.disconnect(record, app)


@pytest.fixture(autouse=True)
def setup_db():
    with app.app_context():
        db.drop_all()
        db.create_all()
    yield
    with app.app_context():
        db.session.remove()


def create_user(username="user", email="user@example.com", password="test"):
    user = User(username=username, email=email)
    user.set_password(password)
    db.session.add(user)
    db.session.commit()
    return user


def login(client, username, password):
    return client.post("/login", data={"username": username, "password": password}, follow_redirects=True)


def test_journal_add_page_renders_form():
    client = app.test_client()
    response = client.get("/journal/add")
    assert response.status_code == 200
    assert b"Journal Entry" in response.data


def test_journal_edit_page_renders_form_after_login():
    client = app.test_client()
    with app.app_context():
        user = create_user()
        journal = TradingJournal(user_id=user.id, journal_date=date.today())
        db.session.add(journal)
        db.session.commit()
        journal_date = journal.journal_date
    login(client, "user", "test")
    response = client.get(f"/journal/{journal_date}/edit")
    assert response.status_code == 200
    assert b"Journal Entry" in response.data


def test_analytics_route_returns_json_when_trades_exist():
    client = app.test_client()
    with app.app_context():
        user = create_user()
        trade = Trade(
            user_id=user.id,
            symbol="AAPL",
            trade_type="long",
            entry_date=datetime.utcnow(),
            entry_price=100,
            quantity=1,
            exit_price=110,
            exit_date=datetime.utcnow(),
        )
        trade.calculate_pnl()
        db.session.add(trade)
        db.session.commit()
    login(client, "user", "test")
    with captured_templates(app) as templates:
        response = client.get("/analytics")
        assert response.status_code == 200
        template, context = templates[0]
        data = json.loads(context["charts_json"])
        assert set(["pnl_over_time", "win_loss_pie", "setup_performance"]).issubset(data.keys())
        stats_keys = {"total_trades", "winning_trades", "losing_trades", "win_rate"}
<<<<<<< HEAD
        assert stats_keys.issubset(context["stats"].keys())


def test_bulk_analysis_includes_open_trades():
=======
    assert stats_keys.issubset(context["stats"].keys())


def test_trades_page_displays_saved_trades():
>>>>>>> f72cba31
    client = app.test_client()
    with app.app_context():
        user = create_user()
        trade = Trade(
            user_id=user.id,
            symbol="AAPL",
            trade_type="long",
            entry_date=datetime.utcnow(),
            entry_price=100,
            quantity=1,
<<<<<<< HEAD
        )
        db.session.add(trade)
        db.session.commit()
        trade_id = trade.id
    login(client, "user", "test")
    with captured_templates(app) as templates:
        response = client.get("/bulk_analysis")
        assert response.status_code == 200
        template, context = templates[0]
        trade_ids = [choice[0] for choice in context["form"].trade_id.choices]
        assert trade_id in trade_ids
=======
            exit_price=110,
            exit_date=datetime.utcnow(),
        )
        trade.calculate_pnl()
        db.session.add(trade)
        db.session.commit()
    login(client, "user", "test")
    response = client.get("/trades")
    assert response.status_code == 200
    assert b"AAPL" in response.data
>>>>>>> f72cba31
<|MERGE_RESOLUTION|>--- conflicted
+++ resolved
@@ -91,17 +91,12 @@
         data = json.loads(context["charts_json"])
         assert set(["pnl_over_time", "win_loss_pie", "setup_performance"]).issubset(data.keys())
         stats_keys = {"total_trades", "winning_trades", "losing_trades", "win_rate"}
-<<<<<<< HEAD
+
         assert stats_keys.issubset(context["stats"].keys())
 
 
 def test_bulk_analysis_includes_open_trades():
-=======
-    assert stats_keys.issubset(context["stats"].keys())
 
-
-def test_trades_page_displays_saved_trades():
->>>>>>> f72cba31
     client = app.test_client()
     with app.app_context():
         user = create_user()
@@ -112,7 +107,7 @@
             entry_date=datetime.utcnow(),
             entry_price=100,
             quantity=1,
-<<<<<<< HEAD
+
         )
         db.session.add(trade)
         db.session.commit()
@@ -123,16 +118,4 @@
         assert response.status_code == 200
         template, context = templates[0]
         trade_ids = [choice[0] for choice in context["form"].trade_id.choices]
-        assert trade_id in trade_ids
-=======
-            exit_price=110,
-            exit_date=datetime.utcnow(),
-        )
-        trade.calculate_pnl()
-        db.session.add(trade)
-        db.session.commit()
-    login(client, "user", "test")
-    response = client.get("/trades")
-    assert response.status_code == 200
-    assert b"AAPL" in response.data
->>>>>>> f72cba31
+        assert trade_id in trade_ids