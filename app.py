from flask import Flask, render_template, request, flash, redirect, url_for, jsonify, session
from flask_login import (
    LoginManager,
    login_user,
    logout_user,
    login_required,
    current_user,
)
from flask_migrate import Migrate
from config import Config
from models import db, User, Trade, TradeAnalysis, TradingJournal, UserSettings
from forms import (
    LoginForm,
    RegistrationForm,
    TradeForm,
    QuickTradeForm,
    JournalForm,
    EditTradeForm,
    UserSettingsForm,
    BulkAnalysisForm,
    ResetPasswordRequestForm,
    ResetPasswordForm,
)
from ai_analysis import TradingAIAnalyzer
from datetime import datetime, timedelta, date
import pandas as pd
import plotly.graph_objs as go
import plotly.utils
import json
import os
import secrets
import requests
import numpy as np
from scipy.stats import norm
from scipy.optimize import brentq
import math
from itertools import zip_longest
from werkzeug.utils import secure_filename
from flask_mail import Mail, Message

# Load environment variables from .env file
try:
    from dotenv import load_dotenv

    load_dotenv()
    print("Environment variables loaded from .env file")
except ImportError:
    print("python-dotenv not installed, using system environment variables")
    pass
except Exception as e:
    print(f"Error loading .env file: {e}, using fallback configuration")
    pass

app = Flask(__name__)
app.config.from_object(Config)
app.config["SECRET_KEY"] = os.environ.get("SECRET_KEY", "dev")
app.config["SQLALCHEMY_DATABASE_URI"] = os.environ.get(
    "DATABASE_URL", "sqlite:///trading_journal.db"
)
app.config["SQLALCHEMY_TRACK_MODIFICATIONS"] = False

# Email configuration
app.config['MAIL_SERVER'] = os.environ.get('MAIL_SERVER', 'smtp.gmail.com')
app.config['MAIL_PORT'] = int(os.environ.get('MAIL_PORT', 587))
app.config['MAIL_USE_TLS'] = os.environ.get('MAIL_USE_TLS', True)
app.config['MAIL_USERNAME'] = os.environ.get('MAIL_USERNAME')
app.config['MAIL_PASSWORD'] = os.environ.get('MAIL_PASSWORD')
app.config['MAIL_DEFAULT_SENDER'] = os.environ.get('MAIL_DEFAULT_SENDER')

mail = Mail(app)

# Initialize extensions
db.init_app(app)
migrate = Migrate(app, db)
login_manager = LoginManager()
login_manager.init_app(app)
login_manager.login_view = "login"


@login_manager.user_loader
def load_user(id):
    return User.query.get(int(id))


# Initialize AI analyzer
ai_analyzer = TradingAIAnalyzer()

# Initialize Tradier API configuration
TRADIER_API_TOKEN = os.getenv("TRADIER_API_TOKEN")
TRADIER_API_BASE_URL = "https://api.tradier.com/v1"  # Production environment
print(f"Tradier API Base URL: {TRADIER_API_BASE_URL}")
print(f"Tradier token configured: {'Yes' if TRADIER_API_TOKEN else 'No'}")

if not TRADIER_API_TOKEN:
    print("Warning: TRADIER_API_TOKEN environment variable not set")


def get_tradier_headers():
    """Get headers for Tradier API requests"""
    if not TRADIER_API_TOKEN:
        print("Tradier API token not configured")
        return None  # Token not configured

    headers = {
        "Authorization": f"Bearer {TRADIER_API_TOKEN}",
        "Accept": "application/json",
    }
    return headers


def get_expiration_dates_tradier(symbol):
    """Return available option expiration dates from Tradier"""
    if not TRADIER_API_TOKEN:
        print("Tradier API token not configured")
        return None

    try:
        headers = get_tradier_headers()
        if not headers:
            print("Tradier API token not configured, skipping Tradier API call")
            return None

        exp_url = f"{TRADIER_API_BASE_URL}/markets/options/expirations"
        exp_params = {"symbol": symbol}

        exp_response = requests.get(exp_url, params=exp_params, headers=headers)
        if exp_response.status_code != 200:
            print(f"Error getting expirations for {symbol}: {exp_response.status_code}")
            return None

        exp_data = exp_response.json()
        if "expirations" not in exp_data or not exp_data["expirations"]:
            print(f"No expirations found for {symbol}")
            return None

        expirations = exp_data["expirations"]["date"]
        if isinstance(expirations, str):
            expirations = [expirations]

        return expirations

    except Exception as e:
        print(f"Error fetching expirations from Tradier for {symbol}: {e}")
        return None


def get_options_chain_tradier(symbol, expiration_date=None):
    """Get options chain data using Tradier API"""
    if not TRADIER_API_TOKEN:
        print("Tradier API token not configured")
        return None, None, None, None

    try:
        headers = get_tradier_headers()
        if not headers:
            print("Tradier API token not configured, skipping Tradier API call")
            return None, None, None, None

        # First get available expiration dates
        exp_url = f"{TRADIER_API_BASE_URL}/markets/options/expirations"
        exp_params = {"symbol": symbol}

        exp_response = requests.get(exp_url, params=exp_params, headers=headers)
        if exp_response.status_code != 200:
            print(f"Error getting expirations for {symbol}: {exp_response.status_code}")
            return None, None, None, None

        exp_data = exp_response.json()
        if "expirations" not in exp_data or not exp_data["expirations"]:
            print(f"No expirations found for {symbol}")
            return None, None, None, None

        expirations = exp_data["expirations"]["date"]
        if isinstance(expirations, str):
            expirations = [expirations]

        # Use provided expiration or first available
        target_date = (
            expiration_date
            if expiration_date and expiration_date in expirations
            else expirations[0]
        )

        # Get options chain for the target date
        chain_url = f"{TRADIER_API_BASE_URL}/markets/options/chains"
        chain_params = {"symbol": symbol, "expiration": target_date}

        chain_response = requests.get(chain_url, params=chain_params, headers=headers)
        if chain_response.status_code != 200:
            print(
                f"Error getting options chain for {symbol}: {chain_response.status_code}"
            )
            return None, None, None, None

        chain_data = chain_response.json()
        if "options" not in chain_data or not chain_data["options"]:
            print(f"No options data for {symbol} on {target_date}")
            return None, None, None, None

        options = chain_data["options"]["option"]
        if not isinstance(options, list):
            options = [options]

        # Separate calls and puts
        calls_data = []
        puts_data = []

        for option in options:
            option_data = {
                "strike": float(option["strike"]),
                "last": float(option.get("last", 0)) if option.get("last") else 0,
                "bid": float(option.get("bid", 0)) if option.get("bid") else 0,
                "ask": float(option.get("ask", 0)) if option.get("ask") else 0,
                "volume": int(option.get("volume", 0)) if option.get("volume") else 0,
                "open_interest": (
                    int(option.get("open_interest", 0))
                    if option.get("open_interest")
                    else 0
                ),
                "implied_volatility": (
                    float(option.get("greeks", {}).get("mid_iv", 0))
                    if option.get("greeks")
                    else 0
                ),
            }

            if option["option_type"] == "call":
                calls_data.append(option_data)
            else:
                puts_data.append(option_data)

        # Convert to DataFrames for compatibility
        calls_df = pd.DataFrame(calls_data) if calls_data else pd.DataFrame()
        puts_df = pd.DataFrame(puts_data) if puts_data else pd.DataFrame()

        # Get current stock price
        current_price, description = get_stock_price_tradier(symbol)

        return calls_df, puts_df, current_price, expirations

    except Exception as e:
        print(f"Error fetching options data from Tradier for {symbol}: {e}")
        return None, None, None, None


def get_stock_price_tradier(symbol):
    """Get current stock price and company name using Tradier API"""
    if not TRADIER_API_TOKEN:
        print("Tradier API token not configured")
        return None, None

    try:
        headers = get_tradier_headers()
        if not headers:
            print("Tradier API token not configured")
            return None, None

        url = f"{TRADIER_API_BASE_URL}/markets/quotes"
        params = {"symbols": symbol}

        print(f"Requesting stock price for {symbol} from Tradier...")
        response = requests.get(url, params=params, headers=headers)

        if response.status_code != 200:
            print(f"Tradier API error: {response.status_code} - {response.text}")
            return None, None

        data = response.json()
        print(f"Tradier response: {data}")

        if "quotes" in data and "quote" in data["quotes"]:
            quote = data["quotes"]["quote"]
            if isinstance(quote, list):
                quote = quote[0]
            price = float(quote.get("last", 0))
            description = quote.get(
                "description", symbol
            )  # Fall back to symbol if no description
            print(f"Got price for {symbol}: {price}, description: {description}")
            return price, description

        print(f"No price data found for {symbol} in Tradier response")
        return None, None

    except Exception as e:
        print(f"Error getting stock price from Tradier for {symbol}: {e}")
        import traceback

        traceback.print_exc()
        return None, None


def get_options_chain(symbol, expiration_date=None):
    """Get options chain data using Tradier API only"""
    if not TRADIER_API_TOKEN:
        print("Tradier API token not configured")
        return None, None, None

    try:
        print(f"Getting options chain for {symbol} using Tradier API...")
        calls, puts, current_price, expirations = get_options_chain_tradier(
            symbol, expiration_date
        )

        if (
            calls is not None
            and puts is not None
            and not calls.empty
            and not puts.empty
        ):
            print(f"Successfully retrieved options data from Tradier for {symbol}")
            return calls, puts, current_price

        print(f"Failed to get options data for {symbol} from Tradier")
        return None, None, None

    except Exception as e:
        print(f"Error in get_options_chain for {symbol}: {e}")
        import traceback

        traceback.print_exc()
        return None, None, None


def black_scholes(S, K, T, r, sigma, option_type="call"):
    """Calculate Black-Scholes option price"""
    try:
        # Handle edge cases
        if S <= 0 or K <= 0 or T <= 0 or sigma <= 0:
            return 0

        # Avoid division by zero in d1 calculation
        if sigma * np.sqrt(T) == 0:
            return 0

        d1 = (np.log(S / K) + (r + 0.5 * sigma**2) * T) / (sigma * np.sqrt(T))
        d2 = d1 - sigma * np.sqrt(T)

        if option_type == "call":
            price = S * norm.cdf(d1) - K * np.exp(-r * T) * norm.cdf(d2)
        else:  # put
            price = K * np.exp(-r * T) * norm.cdf(-d2) - S * norm.cdf(-d1)

        return max(price, 0)
    except:
        return 0


def implied_volatility(price, S, K, T, r, option_type="call"):
    """Estimate implied volatility from option price."""
    if price <= 0 or S <= 0 or K <= 0 or T <= 0:
        return 0.0

    def objective(sigma):
        return black_scholes(S, K, T, r, sigma, option_type) - price

    try:
        return brentq(objective, 1e-6, 5.0, maxiter=100)
    except Exception:
        return 0.0


def calculate_greeks(S, K, T, r, sigma, option_type="call"):
    """Calculate option Greeks"""
    try:
        # Handle edge cases
        if S <= 0 or K <= 0 or T <= 0 or sigma <= 0:
            return {"delta": 0, "gamma": 0, "theta": 0, "vega": 0}

        # Avoid division by zero in d1 calculation
        if sigma * np.sqrt(T) == 0:
            return {"delta": 0, "gamma": 0, "theta": 0, "vega": 0}

        d1 = (np.log(S / K) + (r + 0.5 * sigma**2) * T) / (sigma * np.sqrt(T))
        d2 = d1 - sigma * np.sqrt(T)

        # Delta
        if option_type == "call":
            delta = norm.cdf(d1)
        else:
            delta = norm.cdf(d1) - 1

        # Gamma
        gamma = norm.pdf(d1) / (S * sigma * np.sqrt(T))

        # Theta
        if option_type == "call":
            theta = (
                -(S * norm.pdf(d1) * sigma) / (2 * np.sqrt(T))
                - r * K * np.exp(-r * T) * norm.cdf(d2)
            ) / 365
        else:
            theta = (
                -(S * norm.pdf(d1) * sigma) / (2 * np.sqrt(T))
                + r * K * np.exp(-r * T) * norm.cdf(-d2)
            ) / 365

        # Vega
        vega = S * norm.pdf(d1) * np.sqrt(T) / 100

        return {
            "delta": round(delta, 4),
            "gamma": round(gamma, 4),
            "theta": round(theta, 4),
            "vega": round(vega, 4),
        }
    except:
        return {"delta": 0, "gamma": 0, "theta": 0, "vega": 0}


def allowed_file(filename):
    """Check if file extension is allowed"""
    return (
        "." in filename
        and filename.rsplit(".", 1)[1].lower() in app.config["ALLOWED_EXTENSIONS"]
    )


def save_uploaded_file(file, prefix="chart"):
    """Save uploaded file with secure filename"""
    if file and allowed_file(file.filename):
        # Generate secure filename with random suffix
        filename = secure_filename(file.filename)
        name, ext = os.path.splitext(filename)
        unique_filename = f"{prefix}_{secrets.token_hex(8)}{ext}"

        # Create uploads directory if it doesn't exist
        upload_path = os.path.join(app.config["UPLOAD_FOLDER"])
        os.makedirs(upload_path, exist_ok=True)

        # Save file
        file_path = os.path.join(upload_path, unique_filename)
        file.save(file_path)
        return unique_filename
    return None


@app.route("/")
def index():
    return render_template("index.html")


@app.route("/home")
def home():
    """Public landing page with logged-in layout"""
    return render_template("index.html", show_logged_in=True)

@app.route("/login", methods=["GET", "POST"])
def login():
    if current_user.is_authenticated:
        return redirect(url_for("index"))

    form = LoginForm()
    if form.validate_on_submit():
        user = User.query.filter_by(username=form.username.data).first()
        if user and user.check_password(form.password.data):
            login_user(user)
            flash("Welcome back!", "success")
            
            # Check if there's a pending trade to save
            if 'pending_trade' in session:
                return redirect(url_for("add_trade"))
                
            next_page = request.args.get("next")
            return redirect(next_page or url_for("index"))
        flash("Invalid username or password", "danger")

    return render_template("login.html", form=form)


@app.route("/register", methods=["GET", "POST"])
def register():
    if current_user.is_authenticated:
        return redirect(url_for("dashboard"))

    form = RegistrationForm()
    if form.validate_on_submit():
        user = User(username=form.username.data, email=form.email.data)
        user.set_password(form.password.data)
        db.session.add(user)
        db.session.commit()
        login_user(user)
        flash("Welcome to Options Plunge!", "success")
        
        # Check if there's a pending trade to save
        if 'pending_trade' in session:
            return redirect(url_for("add_trade"))
            
        return redirect(url_for("dashboard"))

    return render_template("register.html", form=form)


@app.route("/logout")
@login_required
def logout():
    logout_user()
    flash("You have been logged out.", "info")
    return redirect(url_for("index"))


@app.route("/dashboard")
def dashboard():
    """Dashboard page - shows basic stats and recent trades if logged in"""
    if current_user.is_authenticated:
        # Get recent trades
        recent_trades = current_user.get_recent_trades(10)

        # Get statistics
        stats = {
            "total_trades": Trade.query.filter_by(user_id=current_user.id).count(),
            "win_rate": current_user.get_win_rate(),
            "total_pnl": current_user.get_total_pnl(),
            "trades_analyzed": Trade.query.filter_by(
                user_id=current_user.id, is_analyzed=True
            ).count(),
        }

        # Get recent journal entries
        recent_journals = (
            TradingJournal.query.filter_by(user_id=current_user.id)
            .order_by(TradingJournal.journal_date.desc())
            .limit(5)
            .all()
        )

        # Check if today's journal exists
        today_journal = TradingJournal.query.filter_by(
            user_id=current_user.id, journal_date=date.today()
        ).first()

        return render_template(
            "dashboard.html",
            recent_trades=recent_trades,
            stats=stats,
            recent_journals=recent_journals,
            today_journal=today_journal,
        )
    else:
        # Show aggregate stats for guests using all available trades
        recent_trades = (
            Trade.query.order_by(Trade.entry_date.desc()).limit(10).all()
        )

        closed_trades = Trade.query.filter(Trade.exit_price.isnot(None)).all()
        win_rate = (
            len([t for t in closed_trades if t.profit_loss and t.profit_loss > 0])
            / len(closed_trades) * 100
            if closed_trades
            else 0
        )
        total_pnl = sum(t.profit_loss for t in closed_trades if t.profit_loss)

        stats = {
            "total_trades": Trade.query.count(),
            "win_rate": win_rate,
            "total_pnl": total_pnl,
            "trades_analyzed": Trade.query.filter_by(is_analyzed=True).count(),
        }

        recent_journals = (
            TradingJournal.query.order_by(TradingJournal.journal_date.desc())
            .limit(5)
            .all()
        )

        return render_template(
            "dashboard.html",
            recent_trades=recent_trades,
            stats=stats,
            recent_journals=recent_journals,
            today_journal=None,
        )


@app.route("/trades")
def trades():
<<<<<<< HEAD
    """List trades. Guests see all recent trades."""
    page = request.args.get("page", 1, type=int)
    if current_user.is_authenticated:
        trades = (
            Trade.query.filter_by(user_id=current_user.id)
            .order_by(Trade.entry_date.desc())
            .paginate(page=page, per_page=20, error_out=False)
        )
    else:
        trades = (
            Trade.query.order_by(Trade.entry_date.desc())
            .paginate(page=page, per_page=20, error_out=False)
        )
    return render_template("trades.html", trades=trades)
=======
    """Display trades. Show sample data for unauthenticated users."""
    if not current_user.is_authenticated:
        # Show sample trades for unauthenticated users
        sample_trades = [
            {
                'id': 1,
                'symbol': 'AAPL',
                'trade_type': 'stock',
                'entry_date': datetime.now() - timedelta(days=5),
                'entry_price': 150.25,
                'quantity': 100,
                'exit_date': datetime.now() - timedelta(days=2),
                'exit_price': 155.75,
                'profit_loss': 550.00,
                'setup_type': 'breakout',
                'market_condition': 'bullish',
                'timeframe': 'daily',
                'entry_reason': 'Breakout above resistance with high volume',
                'exit_reason': 'Target reached',
                'notes': 'Strong earnings catalyst',
                'tags': 'earnings, breakout, tech'
            },
            {
                'id': 2,
                'symbol': 'TSLA',
                'trade_type': 'option_call',
                'entry_date': datetime.now() - timedelta(days=10),
                'entry_price': 2.50,
                'quantity': 10,
                'exit_date': datetime.now() - timedelta(days=7),
                'exit_price': 4.25,
                'profit_loss': 1750.00,
                'setup_type': 'momentum',
                'market_condition': 'bullish',
                'timeframe': '4h',
                'entry_reason': 'Strong momentum with high IV',
                'exit_reason': 'IV crush after earnings',
                'notes': 'Earnings play - sold before announcement',
                'tags': 'earnings, options, momentum'
            },
            {
                'id': 3,
                'symbol': 'SPY',
                'trade_type': 'credit_put_spread',
                'entry_date': datetime.now() - timedelta(days=15),
                'entry_price': 1.25,
                'quantity': 5,
                'exit_date': datetime.now() - timedelta(days=12),
                'exit_price': 0.50,
                'profit_loss': 375.00,
                'setup_type': 'income',
                'market_condition': 'sideways',
                'timeframe': 'daily',
                'entry_reason': 'High probability setup in sideways market',
                'exit_reason': 'Early profit taking',
                'notes': 'Theta decay working in our favor',
                'tags': 'income, spreads, theta'
            }
        ]
        return render_template("trades.html", trades=sample_trades, show_login_prompt=True, is_authenticated=False)
        
    page = request.args.get("page", 1, type=int)
    trades = (
        Trade.query.filter_by(user_id=current_user.id)
        .order_by(Trade.entry_date.desc())
        .paginate(page=page, per_page=20, error_out=False)
    )
    return render_template("trades.html", trades=trades, show_login_prompt=False, is_authenticated=True)
>>>>>>> 504e0a94


@app.route("/add_trade", methods=["GET", "POST"])
def add_trade():
    """Display trade form. Login required only when saving."""
    form = TradeForm()

    if request.method == "POST" and not current_user.is_authenticated:
        # Store form data in session for later use
        session['pending_trade'] = {
            'symbol': form.symbol.data.upper(),
            'trade_type': form.trade_type.data,
            'entry_date': form.entry_date.data.isoformat() if form.entry_date.data else None,
            'entry_price': form.entry_price.data,
            'quantity': form.quantity.data,
            'stop_loss': form.stop_loss.data,
            'take_profit': form.take_profit.data,
            'risk_amount': form.risk_amount.data,
            'exit_date': form.exit_date.data.isoformat() if form.exit_date.data else None,
            'exit_price': form.exit_price.data,
            'setup_type': form.setup_type.data,
            'market_condition': form.market_condition.data,
            'timeframe': form.timeframe.data,
            'entry_reason': form.entry_reason.data,
            'exit_reason': form.exit_reason.data,
            'notes': form.notes.data,
            'tags': form.tags.data,
            'strike_price': form.strike_price.data,
            'expiration_date': form.expiration_date.data.isoformat() if form.expiration_date.data else None,
            'premium_paid': form.premium_paid.data,
            'underlying_price_at_entry': form.underlying_price_at_entry.data,
            'underlying_price_at_exit': form.underlying_price_at_exit.data,
            'implied_volatility': form.implied_volatility.data,
            'delta': form.delta.data,
            'gamma': form.gamma.data,
            'theta': form.theta.data,
            'vega': form.vega.data,
            'long_strike': form.long_strike.data,
            'short_strike': form.short_strike.data,
            'long_premium': form.long_premium.data,
            'short_premium': form.short_premium.data,
            'net_credit': form.net_credit.data
        }
        
        # Store uploaded files in session if they exist
        if form.entry_chart_image.data:
            entry_chart_filename = save_uploaded_file(form.entry_chart_image.data, "entry")
            session['pending_trade']['entry_chart_image'] = entry_chart_filename
            
        if form.exit_chart_image.data:
            exit_chart_filename = save_uploaded_file(form.exit_chart_image.data, "exit")
            session['pending_trade']['exit_chart_image'] = exit_chart_filename
            
        flash("Trade details saved! Please log in or create an account to save this trade permanently.", "info")
        return redirect(url_for("login", next=url_for("add_trade")))

    if form.validate_on_submit():
        try:
            # Handle file uploads
            entry_chart_filename = None
            exit_chart_filename = None

            if form.entry_chart_image.data:
                entry_chart_filename = save_uploaded_file(form.entry_chart_image.data, "entry")
            elif 'pending_trade' in session and 'entry_chart_image' in session['pending_trade']:
                entry_chart_filename = session['pending_trade']['entry_chart_image']

            if form.exit_chart_image.data:
                exit_chart_filename = save_uploaded_file(form.exit_chart_image.data, "exit")
            elif 'pending_trade' in session and 'exit_chart_image' in session['pending_trade']:
                exit_chart_filename = session['pending_trade']['exit_chart_image']

            print(f"Creating trade with user_id: {current_user.id}")
            trade = Trade(
                user_id=current_user.id,
                symbol=form.symbol.data.upper(),
                trade_type=form.trade_type.data,
                entry_date=form.entry_date.data,
                entry_price=form.entry_price.data,
                quantity=form.quantity.data,
                stop_loss=form.stop_loss.data,
                take_profit=form.take_profit.data,
                risk_amount=form.risk_amount.data,
                exit_date=form.exit_date.data,
                exit_price=form.exit_price.data,
                setup_type=form.setup_type.data,
                market_condition=form.market_condition.data,
                timeframe=form.timeframe.data,
                entry_reason=form.entry_reason.data,
                exit_reason=form.exit_reason.data,
                notes=form.notes.data,
                tags=form.tags.data,
                entry_chart_image=entry_chart_filename,
                exit_chart_image=exit_chart_filename,
                # Options-specific fields
                strike_price=form.strike_price.data,
                expiration_date=form.expiration_date.data,
                premium_paid=form.premium_paid.data,
                underlying_price_at_entry=form.underlying_price_at_entry.data,
                underlying_price_at_exit=form.underlying_price_at_exit.data,
                implied_volatility=form.implied_volatility.data,
                delta=form.delta.data,
                gamma=form.gamma.data,
                theta=form.theta.data,
                vega=form.vega.data,
                # Spread-specific fields
                long_strike=form.long_strike.data,
                short_strike=form.short_strike.data,
                long_premium=form.long_premium.data,
                short_premium=form.short_premium.data,
                net_credit=form.net_credit.data,
            )

            print("Trade object created successfully")

            # Set option type from trade type
            if trade.trade_type == "option_call":
                trade.option_type = "call"
            elif trade.trade_type == "option_put":
                trade.option_type = "put"
            elif trade.trade_type in ["credit_put_spread", "credit_call_spread"]:
                trade.is_spread = True
                trade.spread_type = trade.trade_type
                trade.option_type = "put" if "put" in trade.trade_type else "call"
                # Calculate spread metrics
                trade.calculate_spread_metrics()

            print("Trade type and options set")

            # Calculate P&L if trade is closed
            trade.calculate_pnl()

            print("P&L calculated")

            db.session.add(trade)
            print("Trade added to session")
            db.session.commit()
            print("Trade committed successfully")

            # Clear any pending trade data from session
            if 'pending_trade' in session:
                session.pop('pending_trade')

            # Auto-analyze if trade is closed and user has auto-analysis enabled
            if (
                trade.exit_price
                and hasattr(current_user, "settings")
                and current_user.settings.auto_analyze_trades
            ):
                try:
                    ai_analyzer.analyze_trade(trade)
                    flash("Trade added and analyzed successfully!", "success")
                except Exception as e:
                    print(f"Error in auto-analysis: {e}")
                    flash("Trade added successfully! Analysis will be done later.", "success")
            else:
                flash("Trade added successfully!", "success")

            return redirect(url_for("trades"))
            
        except Exception as e:
            print(f"Error in add_trade: {e}")
            import traceback
            traceback.print_exc()
            flash(f"Error adding trade: {str(e)}", "danger")
            return render_template("add_trade.html", form=form)

    # If there's pending trade data in session, populate the form
    if 'pending_trade' in session and not current_user.is_authenticated:
        pending_trade = session['pending_trade']
        for field in form:
            if field.name in pending_trade and pending_trade[field.name] is not None:
                if isinstance(field.data, datetime):
                    field.data = datetime.fromisoformat(pending_trade[field.name])
                else:
                    field.data = pending_trade[field.name]

    return render_template("add_trade.html", form=form)


@app.route("/trade/<int:id>")
@login_required
def view_trade(id):
    trade = Trade.query.filter_by(id=id, user_id=current_user.id).first_or_404()
    analysis = TradeAnalysis.query.filter_by(trade_id=id).first()
    return render_template("view_trade.html", trade=trade, analysis=analysis)


@app.route("/trade/<int:id>/edit", methods=["GET", "POST"])
@login_required
def edit_trade(id):
    trade = Trade.query.filter_by(id=id, user_id=current_user.id).first_or_404()
    form = EditTradeForm(obj=trade)

    if form.validate_on_submit():
        if form.calculate_pnl.data:
            # Just calculate P&L and return to form
            form.populate_obj(trade)
            trade.calculate_pnl()
            db.session.commit()
            flash("P&L calculated!", "info")
            return render_template("edit_trade.html", form=form, trade=trade)
        elif form.submit.data:
            # Save the trade
            form.populate_obj(trade)
            trade.calculate_pnl()
            db.session.commit()
            flash("Trade updated successfully!", "success")
            return redirect(url_for("view_trade", id=trade.id))

    return render_template("edit_trade.html", form=form, trade=trade)


@app.route("/trade/<int:id>/analyze", methods=["POST"])
@login_required
def analyze_trade(id):
    trade = Trade.query.filter_by(id=id, user_id=current_user.id).first_or_404()

    try:
        analysis = ai_analyzer.analyze_trade(trade)
        if analysis:
            flash("Trade analysis completed!", "success")
        else:
            flash("Analysis failed. Please check your OpenAI API key.", "error")
    except Exception as e:
        flash(f"Analysis error: {str(e)}", "error")

    return redirect(url_for("view_trade", id=id))


@app.route("/journal")
def journal():
<<<<<<< HEAD
    """Display journal entries. Guests see all recent entries."""
    page = request.args.get("page", 1, type=int)
    if current_user.is_authenticated:
        journals = (
            TradingJournal.query.filter_by(user_id=current_user.id)
            .order_by(TradingJournal.journal_date.desc())
            .paginate(page=page, per_page=20, error_out=False)
        )
    else:
        journals = (
            TradingJournal.query.order_by(TradingJournal.journal_date.desc())
            .paginate(page=page, per_page=20, error_out=False)
        )
    return render_template("journal.html", journals=journals)
=======
    """Display journal entries. Show sample data for unauthenticated users."""
    if not current_user.is_authenticated:
        # Show sample journal entries for unauthenticated users
        sample_journals = [
            {
                'id': 1,
                'journal_date': date.today() - timedelta(days=1),
                'market_notes': 'Market showing strong momentum with tech leading the way. VIX at low levels indicating complacency.',
                'trading_notes': 'Executed 3 trades today - 2 winners, 1 small loss. Stuck to my plan and managed risk well.',
                'emotions': 'Confident but not overconfident. Maintained discipline throughout the session.',
                'lessons_learned': 'Patience pays off. Waited for proper setups instead of forcing trades.',
                'tomorrow_plan': 'Focus on high-probability setups only. Monitor earnings calendar for catalysts.',
                'daily_pnl': 1250.00,
                'daily_score': 8
            },
            {
                'id': 2,
                'journal_date': date.today() - timedelta(days=2),
                'market_notes': 'Choppy market conditions with mixed signals. Fed minutes caused some volatility.',
                'trading_notes': 'Reduced position sizes due to uncertainty. Took 1 trade that hit stop loss quickly.',
                'emotions': 'Slightly frustrated but maintained composure. Did not revenge trade.',
                'lessons_learned': 'When market is unclear, smaller positions and wider stops are better.',
                'tomorrow_plan': 'Wait for clearer market direction. Focus on quality over quantity.',
                'daily_pnl': -350.00,
                'daily_score': 6
            },
            {
                'id': 3,
                'journal_date': date.today() - timedelta(days=3),
                'market_notes': 'Strong bullish momentum across all major indices. Volume confirming the move.',
                'trading_notes': 'Excellent day with 4 winning trades. All setups followed my criteria perfectly.',
                'emotions': 'Very confident and focused. Market conditions aligned with my strategy.',
                'lessons_learned': 'When market conditions are favorable, be more aggressive with position sizing.',
                'tomorrow_plan': 'Continue with momentum strategy but watch for potential reversal signals.',
                'daily_pnl': 2100.00,
                'daily_score': 9
            }
        ]
        return render_template("journal.html", journals=sample_journals, show_login_prompt=True, is_authenticated=False)
        
    page = request.args.get("page", 1, type=int)
    journals = (
        TradingJournal.query.filter_by(user_id=current_user.id)
        .order_by(TradingJournal.journal_date.desc())
        .paginate(page=page, per_page=20, error_out=False)
    )
    return render_template("journal.html", journals=journals, show_login_prompt=False, is_authenticated=True)
>>>>>>> 504e0a94


@app.route("/journal/add", methods=["GET", "POST"])
@app.route("/journal/<journal_date>/edit", methods=["GET", "POST"])
def add_edit_journal(journal_date=None):
    """Journal entry page. Allow unauthenticated users to view and fill forms."""

    if journal_date:
        if not current_user.is_authenticated:
            flash("Please log in to edit journal entries.", "warning")
            return redirect(
                url_for(
                    "login", next=url_for("add_edit_journal", journal_date=journal_date)
                )
            )
        # Edit existing journal
        journal_date_obj = datetime.strptime(journal_date, "%Y-%m-%d").date()
        journal = TradingJournal.query.filter_by(
            user_id=current_user.id, journal_date=journal_date_obj
        ).first_or_404()
        form = JournalForm(obj=journal)
        is_edit = True
    else:
        # Add new journal
        journal = None
        form = JournalForm()
        is_edit = False

<<<<<<< HEAD
=======
    if request.method == "POST" and not current_user.is_authenticated:
        # Store form data in session for later use
        session['pending_journal'] = {
            'journal_date': form.journal_date.data.isoformat() if form.journal_date.data else None,
            'market_notes': form.market_notes.data,
            'trading_notes': form.trading_notes.data,
            'emotions': form.emotions.data,
            'lessons_learned': form.lessons_learned.data,
            'tomorrow_plan': form.tomorrow_plan.data,
            'daily_pnl': form.daily_pnl.data,
            'daily_score': form.daily_score.data
        }
        flash("Journal entry saved! Please log in or create an account to save permanently.", "info")
        return redirect(url_for("login", next=url_for("add_edit_journal")))
>>>>>>> 504e0a94

    if form.validate_on_submit() and current_user.is_authenticated:
        if journal:
            # Update existing
            form.populate_obj(journal)
        else:
            # Create new journal entry. Guests have no user_id
            journal = TradingJournal(
                user_id=current_user.id if current_user.is_authenticated else None
            )
            form.populate_obj(journal)

        # Get trades for this day and analyze daily performance
        day_trades = journal.get_day_trades()
        if day_trades or journal.daily_pnl:
            try:
                daily_analysis = ai_analyzer.analyze_daily_performance(
                    journal, day_trades
                )
                if daily_analysis:
                    journal.ai_daily_feedback = daily_analysis["feedback"]
                    journal.daily_score = daily_analysis["daily_score"]
            except:
                pass  # Continue without AI analysis if it fails

        db.session.add(journal)
        db.session.commit()

        # Clear any pending journal data from session
        if 'pending_journal' in session:
            session.pop('pending_journal')

        action = "updated" if is_edit else "added"
        flash(f"Journal entry {action} successfully!", "success")
        return redirect(url_for("journal"))

    # If there's pending journal data in session, populate the form
    if 'pending_journal' in session and not current_user.is_authenticated:
        pending_journal = session['pending_journal']
        for field in form:
            if field.name in pending_journal and pending_journal[field.name] is not None:
                if isinstance(field.data, datetime):
                    field.data = datetime.fromisoformat(pending_journal[field.name])
                else:
                    field.data = pending_journal[field.name]

    # Get trades for this day (for context)
    if journal_date and current_user.is_authenticated:
        day_trades = journal.get_day_trades()
    else:
        day_trades = []

    return render_template(
        "add_edit_journal.html",
        form=form,
        journal=journal,
        is_edit=is_edit,
        day_trades=day_trades,
        is_authenticated=current_user.is_authenticated
    )


@app.route("/analytics")
def analytics():
<<<<<<< HEAD
    """Show performance analytics for both open and closed trades."""
    trades = Trade.query.filter_by(user_id=current_user.id).all()
=======
    """Display analytics. Login required only for viewing saved analytics."""
    if not current_user.is_authenticated:
        return render_template("analytics.html", no_data=True, charts_json=None, stats=None, show_login_prompt=True)
        
    # Get all closed trades for analysis
    closed_trades = (
        Trade.query.filter_by(user_id=current_user.id)
        .filter(Trade.exit_price.isnot(None))
        .all()
    )
>>>>>>> 504e0a94

    if not trades:
        return render_template(
            "analytics.html", no_data=True, charts_json=None, stats=None, show_login_prompt=False
        )

    for trade in trades:
        if trade.is_open_position():
            # Update unrealized P&L so open trades are included accurately
            trade.calculate_pnl()

    df = pd.DataFrame(
        [
            {
                "date": trade.exit_date or trade.entry_date,
                "symbol": trade.symbol,
                "pnl": trade.profit_loss or 0,
                "pnl_percent": trade.profit_loss_percent or 0,
                "setup_type": trade.setup_type,
                "timeframe": trade.timeframe,
                "is_winner": trade.is_winner(),
            }
            for trade in trades
        ]
    )

    stats = {
        "total_trades": len(trades),
        "winning_trades": len([t for t in trades if t.is_winner()]),
        "losing_trades": len(
            [t for t in trades if t.profit_loss is not None and t.profit_loss < 0]
        ),
        "win_rate": len([t for t in trades if t.is_winner()]) / len(trades) * 100,
        "total_pnl": sum(t.profit_loss or 0 for t in trades),
        "avg_win": df[df["pnl"] > 0]["pnl"].mean() if len(df[df["pnl"] > 0]) > 0 else 0,
        "avg_loss": (
            df[df["pnl"] < 0]["pnl"].mean() if len(df[df["pnl"] < 0]) > 0 else 0
        ),
        "largest_win": df["pnl"].max(),
        "largest_loss": df["pnl"].min(),
        "profit_factor": (
            abs(df[df["pnl"] > 0]["pnl"].sum() / df[df["pnl"] < 0]["pnl"].sum())
            if df[df["pnl"] < 0]["pnl"].sum() != 0
            else 0
        ),
    }

    # Create charts
    charts = create_analytics_charts(df)
    charts_json = json.dumps(charts, cls=plotly.utils.PlotlyJSONEncoder)

    return render_template(
        "analytics.html", charts_json=charts_json, stats=stats, no_data=False, show_login_prompt=False
    )


def create_analytics_charts(df):
    """Create analytics charts"""
    charts = {}

    # P&L over time
    df_sorted = df.sort_values("date")
    df_sorted["cumulative_pnl"] = df_sorted["pnl"].cumsum()

    charts["pnl_over_time"] = {
        "data": [
            {
                "x": df_sorted["date"].tolist(),
                "y": df_sorted["cumulative_pnl"].tolist(),
                "type": "scatter",
                "mode": "lines",
                "name": "Cumulative P&L",
                "line": {"color": "#1f77b4"},
            }
        ],
        "layout": {
            "title": "Cumulative P&L Over Time",
            "xaxis": {"title": "Date"},
            "yaxis": {"title": "Cumulative P&L ($)"},
            "height": 400,
        },
    }

    # Win/Loss distribution
    win_loss_counts = df["is_winner"].value_counts()
    charts["win_loss_pie"] = {
        "data": [
            {
                "values": [win_loss_counts.get(True, 0), win_loss_counts.get(False, 0)],
                "labels": ["Wins", "Losses"],
                "type": "pie",
                "colors": ["#2ecc71", "#e74c3c"],
            }
        ],
        "layout": {"title": "Win/Loss Distribution", "height": 400},
    }

    # Setup type performance
    setup_performance = (
        df.groupby("setup_type")["pnl"].sum().sort_values(ascending=False)
    )
    charts["setup_performance"] = {
        "data": [
            {
                "x": setup_performance.index.tolist(),
                "y": setup_performance.values.tolist(),
                "type": "bar",
                "marker": {
                    "color": [
                        "#2ecc71" if x > 0 else "#e74c3c"
                        for x in setup_performance.values
                    ]
                },
            }
        ],
        "layout": {
            "title": "P&L by Setup Type",
            "xaxis": {"title": "Setup Type"},
            "yaxis": {"title": "Total P&L ($)"},
            "height": 400,
        },
    }

    return charts


@app.route("/settings", methods=["GET", "POST"])
@login_required
def settings():
    user_settings = current_user.settings
    if not user_settings:
        user_settings = UserSettings(user_id=current_user.id)
        db.session.add(user_settings)
        db.session.commit()

    form = UserSettingsForm(obj=user_settings)

    if form.validate_on_submit():
        form.populate_obj(user_settings)

        # Also update user account size if provided
        if form.account_size.data:
            current_user.account_size = form.account_size.data
        if form.default_risk_percent.data:
            current_user.default_risk_percent = form.default_risk_percent.data

        db.session.commit()
        flash("Settings updated successfully!", "success")
        return redirect(url_for("settings"))

    return render_template("settings.html", form=form)


@app.route("/bulk_analysis", methods=["GET", "POST"])
def bulk_analysis():
    form = BulkAnalysisForm()

<<<<<<< HEAD
    # Populate trade choices for individual analysis
    trades = (
        Trade.query.filter_by(user_id=current_user.id)
        .order_by(Trade.entry_date.desc())
        .all()
    )
    form.trade_id.choices = [
        (0, "Select a trade...")
    ] + [
        (t.id, f"{t.symbol} - {t.entry_date.strftime('%Y-%m-%d')}") for t in trades
    ]
=======
    # Sample trade data for non-authenticated users
    sample_trade = {
        'symbol': 'AAPL',
        'trade_type': 'stock',
        'entry_date': datetime.now() - timedelta(days=5),
        'entry_price': 175.50,
        'exit_date': datetime.now(),
        'exit_price': 182.75,
        'quantity': 100,
        'setup_type': 'breakout',
        'market_condition': 'bullish',
        'timeframe': 'daily',
        'entry_reason': 'Breakout from consolidation with high volume',
        'exit_reason': 'Target reached at previous resistance level',
        'notes': 'Trade followed the overall market trend and showed strong momentum'
    }
>>>>>>> 504e0a94

    if current_user.is_authenticated:
        trades = (
            Trade.query.filter_by(user_id=current_user.id)
            .filter(Trade.exit_price.isnot(None))
            .order_by(Trade.entry_date.desc())
            .all()
        )
        form.trade_id.choices = [
            (0, "Select a trade...")
        ] + [
            (t.id, f"{t.symbol} - {t.entry_date.strftime('%Y-%m-%d')}") for t in trades
        ]

        if form.validate_on_submit():
            # Handle individual trade analysis first
            if form.trade_id.data and form.trade_id.data != 0:
                trade = Trade.query.filter_by(
                    id=form.trade_id.data, user_id=current_user.id
                ).first()
                if trade:
                    try:
                        ai_analyzer.analyze_trade(trade)
                        flash("Trade analyzed successfully!", "success")
                    except Exception as e:
                        flash(f"Analysis failed: {str(e)}", "error")
                    return redirect(url_for("view_trade", id=trade.id))

            trades_to_analyze = []

            if form.analyze_all_unanalyzed.data:
                trades_to_analyze.extend(
                    Trade.query.filter_by(user_id=current_user.id, is_analyzed=False)
                    .filter(Trade.exit_price.isnot(None))
                    .all()
                )

<<<<<<< HEAD
        if form.analyze_all_unanalyzed.data:
            trades_to_analyze.extend(
                Trade.query.filter_by(user_id=current_user.id, is_analyzed=False)
                .all()
            )

        if form.analyze_recent.data:
            thirty_days_ago = datetime.now() - timedelta(days=30)
            recent_trades = (
                Trade.query.filter_by(user_id=current_user.id)
                .filter(Trade.entry_date >= thirty_days_ago)
                .all()
            )
            trades_to_analyze.extend(recent_trades)
=======
            if form.analyze_recent.data:
                thirty_days_ago = datetime.now() - timedelta(days=30)
                recent_trades = (
                    Trade.query.filter_by(user_id=current_user.id)
                    .filter(Trade.entry_date >= thirty_days_ago)
                    .filter(Trade.exit_price.isnot(None))
                    .all()
                )
                trades_to_analyze.extend(recent_trades)

            # Remove duplicates
            trades_to_analyze = list(set(trades_to_analyze))
>>>>>>> 504e0a94

            success_count = 0
            for trade in trades_to_analyze:
                try:
                    ai_analyzer.analyze_trade(trade)
                    success_count += 1
                except:
                    continue

            flash(
                f"Successfully analyzed {success_count} out of {len(trades_to_analyze)} trades.",
                "success",
            )
            return redirect(url_for("trades"))

        # Get counts for display
        unanalyzed_count = (
            Trade.query.filter_by(user_id=current_user.id, is_analyzed=False)
            .filter(Trade.exit_price.isnot(None))
            .count()
        )

<<<<<<< HEAD
    # Get counts for display
    unanalyzed_count = (
        Trade.query.filter_by(user_id=current_user.id, is_analyzed=False)
        .count()
    )

    thirty_days_ago = datetime.now() - timedelta(days=30)
    recent_count = (
        Trade.query.filter_by(user_id=current_user.id)
        .filter(Trade.entry_date >= thirty_days_ago)
        .count()
    )
=======
        thirty_days_ago = datetime.now() - timedelta(days=30)
        recent_count = (
            Trade.query.filter_by(user_id=current_user.id)
            .filter(Trade.entry_date >= thirty_days_ago)
            .filter(Trade.exit_price.isnot(None))
            .count()
        )
    else:
        unanalyzed_count = 0
        recent_count = 0
        # Generate sample analysis for non-authenticated users
        try:
            sample_analysis = ai_analyzer.analyze_trade(sample_trade)
        except Exception as e:
            sample_analysis = {
                'overall_score': 7,
                'entry_analysis': 'Good entry timing based on breakout pattern with volume confirmation.',
                'exit_analysis': 'Well-executed exit at resistance level, capturing most of the move.',
                'risk_analysis': 'Position size was appropriate for the account size.',
                'market_context': 'Trade aligned well with overall market trend.',
                'strengths': ['Good entry timing', 'Clear exit strategy', 'Proper position sizing'],
                'weaknesses': ['Could have documented more detailed entry criteria'],
                'improvement_areas': ['Add more detailed trade documentation', 'Consider trailing stops'],
                'actionable_drills': ['Practice identifying breakout patterns', 'Work on exit timing'],
                'recommendations': ['Continue trading with trend', 'Document trade setups more thoroughly'],
                'key_lessons': ['Breakout trades work well in trending markets', 'Volume confirmation is key'],
                'future_setups': ['Look for similar consolidation patterns', 'Watch for volume confirmation']
            }
>>>>>>> 504e0a94

    return render_template(
        "bulk_analysis.html",
        form=form,
        unanalyzed_count=unanalyzed_count,
        recent_count=recent_count,
        sample_trade=sample_trade if not current_user.is_authenticated else None,
        sample_analysis=sample_analysis if not current_user.is_authenticated else None
    )


@app.route("/api/quick_trade", methods=["POST"])
@login_required
def api_quick_trade():
    """API endpoint for quick trade entry"""
    form = QuickTradeForm()

    if form.validate_on_submit():
        trade = Trade(
            user_id=current_user.id,
            symbol=form.symbol.data.upper(),
            trade_type=form.trade_type.data,
            entry_date=datetime.now(),
            entry_price=form.entry_price.data,
            quantity=form.quantity.data,
            setup_type=form.setup_type.data,
            timeframe="day_trade",  # Default for quick trades
        )

        db.session.add(trade)
        db.session.commit()

        return jsonify(
            {
                "success": True,
                "message": "Trade added successfully!",
                "trade_id": trade.id,
            }
        )

    return jsonify({"success": False, "errors": form.errors})


@app.route("/tools")
def tools():
    """Tools and calculators main page"""
    return render_template("tools/index.html")


@app.route("/education")
def education():
<<<<<<< HEAD
    """Display curated educational resources."""
=======
    """Educational resources for options trading"""
>>>>>>> 504e0a94
    return render_template("education.html")


@app.route("/tools/options-calculator", methods=["GET", "POST"])
def options_calculator():
    """Options calculator with Tradier data only"""
    context = {
        "symbol": None,
        "current_price": None,
        "options_data": None,
        "expiration_dates": None,
        "selected_date": None,
        "stock_name": None,
        "calls": None,
        "puts": None,
    }

    if request.method == "POST":
        symbol = request.form.get("symbol", "").upper()
        expiration_date = request.form.get("expiration_date")
        context["symbol"] = symbol

        if symbol:
            try:
                # Get current price from Tradier
                current_price, description = get_stock_price_tradier(symbol)
                stock_name = description  # Use description as stock name

                if not current_price:
                    print(f"Could not get current price for {symbol} from Tradier")
                    flash(
                        f"Error: Could not get current price for {symbol}. Please check your Tradier API token.",
                        "danger",
                    )
                    return render_template(
                        "tools/options_calculator.html", context=context
                    )

                context["stock_name"] = stock_name
                context["current_price"] = current_price

                # Always fetch available expiration dates first
                expirations = get_expiration_dates_tradier(symbol)
                if expirations:
                    context["expiration_dates"] = expirations

                if expiration_date:
                    # If user selected a date, fetch chain for that date
                    calls, puts, price, _ = get_options_chain_tradier(
                        symbol, expiration_date
                    )

                    if (
                        calls is not None
                        and puts is not None
                        and not calls.empty
                        and not puts.empty
                    ):
                        # Sort by strike to ensure correct ordering
                        calls_sorted = calls.sort_values("strike")
                        puts_sorted = puts.sort_values("strike")

                        context["calls"] = calls_sorted.to_dict("records")
                        context["puts"] = puts_sorted.to_dict("records")
                        context["selected_date"] = expiration_date

                        # Combine calls and puts so template can iterate safely even if lengths differ
                        options_rows = []
                        for c, p in zip_longest(context["calls"], context["puts"]):
                            options_rows.append({"call": c, "put": p})
                        context["options_rows"] = options_rows
                    else:
                        flash(
                            "Error: Could not get options data from Tradier. Please check your API token.",
                            "danger",
                        )
                else:
                    # If no date selected yet, don't populate chain
                    context["selected_date"] = None

            except Exception as e:
                print(f"Error in options calculator: {e}")
                flash(f"Error: {str(e)}", "danger")

    return render_template("tools/options_calculator.html", context=context)


@app.route("/tools/options-pnl", methods=["POST"])
def calculate_options_pnl():
    """Calculate comprehensive options P&L analysis"""
    try:
        data = request.get_json()

        option_type = data.get("option_type")  # 'call' or 'put'
        strike = float(data.get("strike"))
        current_price = float(data.get("current_price"))
        expiration_date = data.get("expiration_date")
        premium = float(data.get("premium", 0))
        quantity = int(data.get("quantity", 1))

        # Calculate days to expiration
        exp_date = datetime.strptime(expiration_date, "%Y-%m-%d").date()
        days_to_exp = (exp_date - datetime.now().date()).days
        if days_to_exp <= 0:
            return jsonify({"success": False, "error": "Option already expired"})

        # Convert to years for pricing models
        time_to_exp = days_to_exp / 365.0

        # Calculate time points starting at 100% of time remaining
        fractions = [1.0, 0.75, 0.5, 0.25, 0.0]
        # Round to whole days, remove duplicates, and sort descending
        time_points = sorted(
            {max(0, int(round(days_to_exp * f))) for f in fractions},
            reverse=True,
        )

        # Estimate implied volatility from the option's market price
        implied_vol = 0.2
        if premium > 0 and strike > 0 and days_to_exp > 0:
            est_iv = implied_volatility(
                premium, current_price, strike, time_to_exp, 0.02, option_type
            )
            if est_iv > 0:
                implied_vol = est_iv

        # Calculate price scenarios spanning below current price and
        # extending past the strike price to properly show profits for
        # far OTM options moving in-the-money
        min_price = min(current_price, strike) * 0.85
        max_price = max(current_price, strike) * 1.15
        price_steps = [round(p, 2) for p in np.linspace(min_price, max_price, 7)]
        time_slices = [
            round(t, 3)
            for t in [
                time_to_exp,
                max(time_to_exp * 0.75, 1 / 365),
                max(time_to_exp * 0.50, 1 / 365),
                max(time_to_exp * 0.25, 1 / 365),
                0,
            ]
        ]

        pnl_rows = []
        for Px in price_steps:
            row = {"stock_price": Px, "time_data": []}
            for t in time_slices:
                if t == 0:
                    # At expiration use intrinsic value instead of Black-Scholes
                    if option_type == "call":
                        theo = max(Px - strike, 0)
                    else:
                        theo = max(strike - Px, 0)
                else:
                    theo = black_scholes(Px, strike, t, 0.02, implied_vol, option_type)
                pnl = (theo - premium) * quantity * 100

                ret_pct = (pnl / (premium * quantity * 100)) * 100 if premium else 0
                row["time_data"].append({
                    "pnl": round(pnl, 2),
                    "return_percent": round(ret_pct, 2)
                })
            pnl_rows.append(row)



        # Create the analysis object
        analysis = {
            "option_info": {
                "type": option_type,
                "strike": strike,
                "premium": premium,
                "days_to_expiration": days_to_exp,
                "implied_volatility": round(implied_vol * 100, 2),
                "time_points": time_points,
                "center_price": round(current_price, 2),
                "standard_deviation": round(implied_vol * current_price, 2),
            },

            "pnl_data": pnl_rows,

        }

        return jsonify({"success": True, "analysis": analysis})

    except Exception as e:
        return jsonify({"success": False, "error": str(e)})


@app.route("/tools/black-scholes")
def black_scholes_calculator():
    """Black-Scholes options pricing calculator"""
    return render_template("tools/black_scholes.html")


@app.route("/tools/calculate-bs", methods=["POST"])
def calculate_black_scholes():
    """Calculate Black-Scholes price and Greeks"""
    try:
        data = request.get_json()

        S = float(data.get("stock_price"))
        K = float(data.get("strike_price"))
        T = float(data.get("time_to_expiration")) / 365.0
        r = float(data.get("risk_free_rate")) / 100.0
        sigma = float(data.get("volatility")) / 100.0
        option_type = data.get("option_type")

        # Calculate price
        price = black_scholes(S, K, T, r, sigma, option_type)

        # Calculate Greeks
        greeks = calculate_greeks(S, K, T, r, sigma, option_type)

        return jsonify({"success": True, "price": round(price, 4), "greeks": greeks})

    except Exception as e:
        return jsonify({"success": False, "error": str(e)})


@app.route("/tools/stock-lookup")
def stock_lookup():
    """Stock information lookup tool"""
    return render_template("tools/stock_lookup.html")


@app.route("/search_stocks")
def search_stocks():
    """Search for stock symbols and company names - comprehensive options-enabled stocks"""
    query = request.args.get("q", "").strip().upper()

    if len(query) < 1:
        return jsonify([])

    # List of most common stocks to prioritize
    most_common = [
        "AAPL",
        "MSFT",
        "SPY",
        "TSLA",
        "NVDA",
        "AMZN",
        "GOOGL",
        "META",
        "QQQ",
        "JPM",
        "V",
        "MA",
        "BAC",
        "NFLX",
        "AMD",
        "DIS",
        "WMT",
        "BRK.B",
        "XOM",
        "UNH",
        "VTI",
        "VOO",
        "IWM",
        "DIA",
        "GS",
        "PYPL",
        "COST",
        "HD",
        "T",
        "PFE",
        "MRK",
        "KO",
        "PEP",
        "MCD",
        "NKE",
        "SBUX",
        "INTC",
        "CSCO",
        "ORCL",
        "CRM",
        "ADBE",
        "IBM",
        "TXN",
        "QCOM",
        "MU",
        "WFC",
        "C",
        "AXP",
        "MS",
        "GME",
        "AMC",
        "BB",
        "NOK",
        "F",
        "GE",
        "PLTR",
        "NIO",
        "RIOT",
        "MARA",
    ]

    # Extended stock database with name mappings
    stocks_db = [
        {"symbol": "AAPL", "name": "Apple Inc"},
        {"symbol": "MSFT", "name": "Microsoft Corporation"},
        {"symbol": "SPY", "name": "SPDR S&P 500 ETF Trust"},
        {"symbol": "TSLA", "name": "Tesla Inc"},
        {"symbol": "NVDA", "name": "NVIDIA Corporation"},
        {"symbol": "AMZN", "name": "Amazon.com Inc"},
        {"symbol": "GOOGL", "name": "Alphabet Inc Class A"},
        {"symbol": "META", "name": "Meta Platforms Inc"},
        {"symbol": "QQQ", "name": "Invesco QQQ Trust"},
        {"symbol": "JPM", "name": "JPMorgan Chase & Co"},
        {"symbol": "V", "name": "Visa Inc"},
        {"symbol": "MA", "name": "Mastercard Incorporated"},
        {"symbol": "BAC", "name": "Bank of America Corporation"},
        {"symbol": "NFLX", "name": "Netflix Inc"},
        {"symbol": "AMD", "name": "Advanced Micro Devices Inc"},
        {"symbol": "DIS", "name": "The Walt Disney Company"},
        {"symbol": "WMT", "name": "Walmart Inc"},
        {"symbol": "BRK.B", "name": "Berkshire Hathaway Inc Class B"},
        {"symbol": "XOM", "name": "Exxon Mobil Corporation"},
        {"symbol": "UNH", "name": "UnitedHealth Group Incorporated"},
        {"symbol": "VTI", "name": "Vanguard Total Stock Market ETF"},
        {"symbol": "VOO", "name": "Vanguard S&P 500 ETF"},
        {"symbol": "IWM", "name": "iShares Russell 2000 ETF"},
        {"symbol": "DIA", "name": "SPDR Dow Jones Industrial Average ETF Trust"},
        {"symbol": "GS", "name": "The Goldman Sachs Group Inc"},
        {"symbol": "PYPL", "name": "PayPal Holdings Inc"},
        {"symbol": "COST", "name": "Costco Wholesale Corporation"},
        {"symbol": "HD", "name": "The Home Depot Inc"},
        {"symbol": "T", "name": "AT&T Inc"},
        {"symbol": "PFE", "name": "Pfizer Inc"},
        {"symbol": "MRK", "name": "Merck & Co Inc"},
        {"symbol": "KO", "name": "The Coca-Cola Company"},
        {"symbol": "PEP", "name": "PepsiCo Inc"},
        {"symbol": "MCD", "name": "McDonald's Corporation"},
        {"symbol": "NKE", "name": "NIKE Inc"},
        {"symbol": "SBUX", "name": "Starbucks Corporation"},
        {"symbol": "INTC", "name": "Intel Corporation"},
        {"symbol": "CSCO", "name": "Cisco Systems Inc"},
        {"symbol": "ORCL", "name": "Oracle Corporation"},
        {"symbol": "CRM", "name": "Salesforce Inc"},
        {"symbol": "ADBE", "name": "Adobe Inc"},
        {"symbol": "IBM", "name": "International Business Machines Corporation"},
        {"symbol": "TXN", "name": "Texas Instruments Incorporated"},
        {"symbol": "QCOM", "name": "QUALCOMM Incorporated"},
        {"symbol": "MU", "name": "Micron Technology Inc"},
        {"symbol": "WFC", "name": "Wells Fargo & Company"},
        {"symbol": "C", "name": "Citigroup Inc"},
        {"symbol": "AXP", "name": "American Express Company"},
        {"symbol": "MS", "name": "Morgan Stanley"},
        {"symbol": "GME", "name": "GameStop Corp"},
        {"symbol": "AMC", "name": "AMC Entertainment Holdings Inc"},
        {"symbol": "BB", "name": "BlackBerry Limited"},
        {"symbol": "NOK", "name": "Nokia Corporation"},
        {"symbol": "F", "name": "Ford Motor Company"},
        {"symbol": "GE", "name": "General Electric Company"},
        {"symbol": "PLTR", "name": "Palantir Technologies Inc"},
        {"symbol": "NIO", "name": "NIO Inc"},
        {"symbol": "RIOT", "name": "Riot Platforms Inc"},
        {"symbol": "MARA", "name": "Marathon Digital Holdings Inc"},
        {"symbol": "AA", "name": "Alcoa Corp"},
        {"symbol": "BA", "name": "Boeing Co"},
    ]

    # Find matches
    matches = []

    # Prioritize exact symbol matches from most common list
    for stock in stocks_db:
        if stock["symbol"] in most_common and stock["symbol"].startswith(query):
            matches.append(stock)

    # Add partial symbol matches
    for stock in stocks_db:
        if stock not in matches and query in stock["symbol"]:
            matches.append(stock)

    # Add name matches
    for stock in stocks_db:
        if stock not in matches and query in stock["name"].upper():
            matches.append(stock)

    # Limit results to 15 for performance
    matches = matches[:15]

    # Format for jQuery UI autocomplete
    results = []
    for stock in matches:
        results.append(
            {"label": f"{stock['symbol']} — {stock['name']}", "value": stock["symbol"]}
        )

    return jsonify(results)


@app.route("/test-options/<symbol>")
def test_options(symbol):
    """Test endpoint to debug options chain issues"""
    symbol = symbol.upper()
    print(f"Testing options for {symbol}")

    # Test Tradier API
    result = {
        "symbol": symbol,
        "tradier_configured": TRADIER_API_TOKEN != "your_tradier_token_here"
        and TRADIER_API_TOKEN,
        "tradier_result": None,
        "errors": [],
    }

    # Test Tradier API
    try:
        calls, puts, price, expirations = get_options_chain_tradier(symbol)
        result["tradier_result"] = {
            "success": calls is not None and puts is not None,
            "calls_count": len(calls) if calls is not None else 0,
            "puts_count": len(puts) if puts is not None else 0,
            "current_price": price,
            "expiration_count": len(expirations) if expirations else 0,
        }
    except Exception as e:
        result["errors"].append(f"Tradier error: {str(e)}")

    return jsonify(result)


def send_password_reset_email(user):
    token = user.get_reset_password_token()
    msg = Message('Reset Your Password',
                  recipients=[user.email])
    msg.body = f'''To reset your password, visit the following link:
{url_for('reset_password', token=token, _external=True)}

If you did not make this request then simply ignore this email and no changes will be made.
'''
    mail.send(msg)

@app.route("/reset_password_request", methods=["GET", "POST"])
def reset_password_request():
    if current_user.is_authenticated:
        return redirect(url_for("index"))
    
    form = ResetPasswordRequestForm()
    if form.validate_on_submit():
        user = User.query.filter_by(email=form.email.data).first()
        if user:
            send_password_reset_email(user)
        flash("If an account exists with that email, you will receive password reset instructions.", "info")
        return redirect(url_for("login"))
    return render_template("reset_password_request.html", form=form)

@app.route("/reset_password/<token>", methods=["GET", "POST"])
def reset_password(token):
    if current_user.is_authenticated:
        return redirect(url_for("index"))
    
    user = User.verify_reset_password_token(token)
    if not user:
        flash("The password reset link is invalid or has expired.", "danger")
        return redirect(url_for("reset_password_request"))
    
    form = ResetPasswordForm()
    if form.validate_on_submit():
        user.set_password(form.password.data)
        user.reset_token = None
        user.reset_token_expiration = None
        db.session.commit()
        flash("Your password has been reset.", "success")
        return redirect(url_for("login"))
    
    return render_template("reset_password.html", form=form)


# Error handlers
@app.errorhandler(404)
def not_found_error(error):
    return render_template("404.html"), 404


@app.errorhandler(500)
def internal_error(error):
    db.session.rollback()
    return render_template("500.html"), 500


if __name__ == "__main__":
    app.run(debug=True)<|MERGE_RESOLUTION|>--- conflicted
+++ resolved
@@ -575,22 +575,6 @@
 
 @app.route("/trades")
 def trades():
-<<<<<<< HEAD
-    """List trades. Guests see all recent trades."""
-    page = request.args.get("page", 1, type=int)
-    if current_user.is_authenticated:
-        trades = (
-            Trade.query.filter_by(user_id=current_user.id)
-            .order_by(Trade.entry_date.desc())
-            .paginate(page=page, per_page=20, error_out=False)
-        )
-    else:
-        trades = (
-            Trade.query.order_by(Trade.entry_date.desc())
-            .paginate(page=page, per_page=20, error_out=False)
-        )
-    return render_template("trades.html", trades=trades)
-=======
     """Display trades. Show sample data for unauthenticated users."""
     if not current_user.is_authenticated:
         # Show sample trades for unauthenticated users
@@ -659,7 +643,6 @@
         .paginate(page=page, per_page=20, error_out=False)
     )
     return render_template("trades.html", trades=trades, show_login_prompt=False, is_authenticated=True)
->>>>>>> 504e0a94
 
 
 @app.route("/add_trade", methods=["GET", "POST"])
@@ -892,7 +875,6 @@
 
 @app.route("/journal")
 def journal():
-<<<<<<< HEAD
     """Display journal entries. Guests see all recent entries."""
     page = request.args.get("page", 1, type=int)
     if current_user.is_authenticated:
@@ -907,55 +889,6 @@
             .paginate(page=page, per_page=20, error_out=False)
         )
     return render_template("journal.html", journals=journals)
-=======
-    """Display journal entries. Show sample data for unauthenticated users."""
-    if not current_user.is_authenticated:
-        # Show sample journal entries for unauthenticated users
-        sample_journals = [
-            {
-                'id': 1,
-                'journal_date': date.today() - timedelta(days=1),
-                'market_notes': 'Market showing strong momentum with tech leading the way. VIX at low levels indicating complacency.',
-                'trading_notes': 'Executed 3 trades today - 2 winners, 1 small loss. Stuck to my plan and managed risk well.',
-                'emotions': 'Confident but not overconfident. Maintained discipline throughout the session.',
-                'lessons_learned': 'Patience pays off. Waited for proper setups instead of forcing trades.',
-                'tomorrow_plan': 'Focus on high-probability setups only. Monitor earnings calendar for catalysts.',
-                'daily_pnl': 1250.00,
-                'daily_score': 8
-            },
-            {
-                'id': 2,
-                'journal_date': date.today() - timedelta(days=2),
-                'market_notes': 'Choppy market conditions with mixed signals. Fed minutes caused some volatility.',
-                'trading_notes': 'Reduced position sizes due to uncertainty. Took 1 trade that hit stop loss quickly.',
-                'emotions': 'Slightly frustrated but maintained composure. Did not revenge trade.',
-                'lessons_learned': 'When market is unclear, smaller positions and wider stops are better.',
-                'tomorrow_plan': 'Wait for clearer market direction. Focus on quality over quantity.',
-                'daily_pnl': -350.00,
-                'daily_score': 6
-            },
-            {
-                'id': 3,
-                'journal_date': date.today() - timedelta(days=3),
-                'market_notes': 'Strong bullish momentum across all major indices. Volume confirming the move.',
-                'trading_notes': 'Excellent day with 4 winning trades. All setups followed my criteria perfectly.',
-                'emotions': 'Very confident and focused. Market conditions aligned with my strategy.',
-                'lessons_learned': 'When market conditions are favorable, be more aggressive with position sizing.',
-                'tomorrow_plan': 'Continue with momentum strategy but watch for potential reversal signals.',
-                'daily_pnl': 2100.00,
-                'daily_score': 9
-            }
-        ]
-        return render_template("journal.html", journals=sample_journals, show_login_prompt=True, is_authenticated=False)
-        
-    page = request.args.get("page", 1, type=int)
-    journals = (
-        TradingJournal.query.filter_by(user_id=current_user.id)
-        .order_by(TradingJournal.journal_date.desc())
-        .paginate(page=page, per_page=20, error_out=False)
-    )
-    return render_template("journal.html", journals=journals, show_login_prompt=False, is_authenticated=True)
->>>>>>> 504e0a94
 
 
 @app.route("/journal/add", methods=["GET", "POST"])
@@ -984,8 +917,6 @@
         form = JournalForm()
         is_edit = False
 
-<<<<<<< HEAD
-=======
     if request.method == "POST" and not current_user.is_authenticated:
         # Store form data in session for later use
         session['pending_journal'] = {
@@ -1000,7 +931,6 @@
         }
         flash("Journal entry saved! Please log in or create an account to save permanently.", "info")
         return redirect(url_for("login", next=url_for("add_edit_journal")))
->>>>>>> 504e0a94
 
     if form.validate_on_submit() and current_user.is_authenticated:
         if journal:
@@ -1065,21 +995,8 @@
 
 @app.route("/analytics")
 def analytics():
-<<<<<<< HEAD
     """Show performance analytics for both open and closed trades."""
     trades = Trade.query.filter_by(user_id=current_user.id).all()
-=======
-    """Display analytics. Login required only for viewing saved analytics."""
-    if not current_user.is_authenticated:
-        return render_template("analytics.html", no_data=True, charts_json=None, stats=None, show_login_prompt=True)
-        
-    # Get all closed trades for analysis
-    closed_trades = (
-        Trade.query.filter_by(user_id=current_user.id)
-        .filter(Trade.exit_price.isnot(None))
-        .all()
-    )
->>>>>>> 504e0a94
 
     if not trades:
         return render_template(
@@ -1237,7 +1154,6 @@
 def bulk_analysis():
     form = BulkAnalysisForm()
 
-<<<<<<< HEAD
     # Populate trade choices for individual analysis
     trades = (
         Trade.query.filter_by(user_id=current_user.id)
@@ -1249,24 +1165,6 @@
     ] + [
         (t.id, f"{t.symbol} - {t.entry_date.strftime('%Y-%m-%d')}") for t in trades
     ]
-=======
-    # Sample trade data for non-authenticated users
-    sample_trade = {
-        'symbol': 'AAPL',
-        'trade_type': 'stock',
-        'entry_date': datetime.now() - timedelta(days=5),
-        'entry_price': 175.50,
-        'exit_date': datetime.now(),
-        'exit_price': 182.75,
-        'quantity': 100,
-        'setup_type': 'breakout',
-        'market_condition': 'bullish',
-        'timeframe': 'daily',
-        'entry_reason': 'Breakout from consolidation with high volume',
-        'exit_reason': 'Target reached at previous resistance level',
-        'notes': 'Trade followed the overall market trend and showed strong momentum'
-    }
->>>>>>> 504e0a94
 
     if current_user.is_authenticated:
         trades = (
@@ -1304,22 +1202,6 @@
                     .all()
                 )
 
-<<<<<<< HEAD
-        if form.analyze_all_unanalyzed.data:
-            trades_to_analyze.extend(
-                Trade.query.filter_by(user_id=current_user.id, is_analyzed=False)
-                .all()
-            )
-
-        if form.analyze_recent.data:
-            thirty_days_ago = datetime.now() - timedelta(days=30)
-            recent_trades = (
-                Trade.query.filter_by(user_id=current_user.id)
-                .filter(Trade.entry_date >= thirty_days_ago)
-                .all()
-            )
-            trades_to_analyze.extend(recent_trades)
-=======
             if form.analyze_recent.data:
                 thirty_days_ago = datetime.now() - timedelta(days=30)
                 recent_trades = (
@@ -1332,7 +1214,6 @@
 
             # Remove duplicates
             trades_to_analyze = list(set(trades_to_analyze))
->>>>>>> 504e0a94
 
             success_count = 0
             for trade in trades_to_analyze:
@@ -1348,17 +1229,10 @@
             )
             return redirect(url_for("trades"))
 
-        # Get counts for display
-        unanalyzed_count = (
-            Trade.query.filter_by(user_id=current_user.id, is_analyzed=False)
-            .filter(Trade.exit_price.isnot(None))
-            .count()
-        )
-
-<<<<<<< HEAD
     # Get counts for display
     unanalyzed_count = (
         Trade.query.filter_by(user_id=current_user.id, is_analyzed=False)
+        .filter(Trade.exit_price.isnot(None))
         .count()
     )
 
@@ -1366,46 +1240,17 @@
     recent_count = (
         Trade.query.filter_by(user_id=current_user.id)
         .filter(Trade.entry_date >= thirty_days_ago)
+        .filter(Trade.exit_price.isnot(None))
         .count()
     )
-=======
-        thirty_days_ago = datetime.now() - timedelta(days=30)
-        recent_count = (
-            Trade.query.filter_by(user_id=current_user.id)
-            .filter(Trade.entry_date >= thirty_days_ago)
-            .filter(Trade.exit_price.isnot(None))
-            .count()
-        )
-    else:
-        unanalyzed_count = 0
-        recent_count = 0
-        # Generate sample analysis for non-authenticated users
-        try:
-            sample_analysis = ai_analyzer.analyze_trade(sample_trade)
-        except Exception as e:
-            sample_analysis = {
-                'overall_score': 7,
-                'entry_analysis': 'Good entry timing based on breakout pattern with volume confirmation.',
-                'exit_analysis': 'Well-executed exit at resistance level, capturing most of the move.',
-                'risk_analysis': 'Position size was appropriate for the account size.',
-                'market_context': 'Trade aligned well with overall market trend.',
-                'strengths': ['Good entry timing', 'Clear exit strategy', 'Proper position sizing'],
-                'weaknesses': ['Could have documented more detailed entry criteria'],
-                'improvement_areas': ['Add more detailed trade documentation', 'Consider trailing stops'],
-                'actionable_drills': ['Practice identifying breakout patterns', 'Work on exit timing'],
-                'recommendations': ['Continue trading with trend', 'Document trade setups more thoroughly'],
-                'key_lessons': ['Breakout trades work well in trending markets', 'Volume confirmation is key'],
-                'future_setups': ['Look for similar consolidation patterns', 'Watch for volume confirmation']
-            }
->>>>>>> 504e0a94
 
     return render_template(
         "bulk_analysis.html",
         form=form,
         unanalyzed_count=unanalyzed_count,
         recent_count=recent_count,
-        sample_trade=sample_trade if not current_user.is_authenticated else None,
-        sample_analysis=sample_analysis if not current_user.is_authenticated else None
+        sample_trade=None,
+        sample_analysis=None
     )
 
 
@@ -1449,11 +1294,7 @@
 
 @app.route("/education")
 def education():
-<<<<<<< HEAD
     """Display curated educational resources."""
-=======
-    """Educational resources for options trading"""
->>>>>>> 504e0a94
     return render_template("education.html")
 
 
